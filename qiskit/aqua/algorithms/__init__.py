# -*- coding: utf-8 -*-

# Copyright 2018 IBM.
#
# Licensed under the Apache License, Version 2.0 (the "License");
# you may not use this file except in compliance with the License.
# You may obtain a copy of the License at
#
#     http://www.apache.org/licenses/LICENSE-2.0
#
# Unless required by applicable law or agreed to in writing, software
# distributed under the License is distributed on an "AS IS" BASIS,
# WITHOUT WARRANTIES OR CONDITIONS OF ANY KIND, either express or implied.
# See the License for the specific language governing permissions and
# limitations under the License.
# =============================================================================

from .quantum_algorithm import QuantumAlgorithm
from .adaptive import VQE, QAOA, QSVMVariational, QGAN
from .classical import ExactEigensolver, ExactLPsolver, SVM_Classical
from .many_sample import EOH, QSVMKernel
from .single_sample import Grover, IQPE, QPE, AmplitudeEstimation, Simon, \
    DeutschJozsa, BernsteinVazirani, HHL, Shor


<<<<<<< HEAD
__all__ = ['QuantumAlgorithm',
           'VQE',
           'QAOA',
           'QSVMVariational',
           'QGAN',
           'ExactEigensolver',
           'ExactLPsolver',
           'SVM_Classical',
           'EOH',
           'QSVMKernel',
           'Grover',
           'IQPE',
           'QPE',
           'AmplitudeEstimation',
           'Simon',
           'DeutschJozsa',
           'BernsteinVazirani',
           'HHL'
           ]
=======
__all__ = [
    'QuantumAlgorithm',
    'VQE',
    'QAOA',
    'QSVMVariational',
    'ExactEigensolver',
    'ExactLPsolver',
    'SVM_Classical',
    'EOH',
    'QSVMKernel',
    'Grover',
    'IQPE',
    'QPE',
    'AmplitudeEstimation',
    'Simon',
    'DeutschJozsa',
    'BernsteinVazirani',
    'HHL',
    'Shor',
]
>>>>>>> 448ca25a

try:
    from .classical import CPLEX_Ising
    __all__ += ['CPLEX_Ising']
except ImportError:
    pass<|MERGE_RESOLUTION|>--- conflicted
+++ resolved
@@ -23,7 +23,6 @@
     DeutschJozsa, BernsteinVazirani, HHL, Shor
 
 
-<<<<<<< HEAD
 __all__ = ['QuantumAlgorithm',
            'VQE',
            'QAOA',
@@ -43,7 +42,6 @@
            'BernsteinVazirani',
            'HHL'
            ]
-=======
 __all__ = [
     'QuantumAlgorithm',
     'VQE',
@@ -64,7 +62,6 @@
     'HHL',
     'Shor',
 ]
->>>>>>> 448ca25a
 
 try:
     from .classical import CPLEX_Ising
