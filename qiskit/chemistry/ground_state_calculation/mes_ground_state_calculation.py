# This code is part of Qiskit.
#
# (C) Copyright IBM 2020.
#
# This code is licensed under the Apache License, Version 2.0. You may
# obtain a copy of this license in the LICENSE.txt file in the root directory
# of this source tree or at http://www.apache.org/licenses/LICENSE-2.0.
#
# Any modifications or derivative works of this code must retain this
# copyright notice, and modified files need to carry a notice indicating
# that they have been altered from the originals.

"""Ground state computation using a minimum eigensolver."""

from typing import Union, List, Any, Optional

from qiskit.aqua.algorithms import MinimumEigensolver
from qiskit.aqua.operators import WeightedPauliOperator
from qiskit.chemistry import FermionicOperator
from qiskit.chemistry.drivers import BaseDriver
from qiskit.chemistry.ground_state_calculation import GroundStateCalculation
from qiskit.chemistry.qubit_transformations import QubitOperatorTransformation
from qiskit.chemistry.results import EigenstateResult

from .mes_factories import MESFactory


class MinimumEigensolverGroundStateCalculation(GroundStateCalculation):
    """Ground state computation using a minimum eigensolver."""

    def __init__(self, transformation: QubitOperatorTransformation,
                 solver: Union[MinimumEigensolver, MESFactory]) -> None:
        """

        Args:
            transformation: Qubit Operator Transformation
            solver: Minimum Eigensolver or MESFactory object, e.g. the VQEUCCSDFactory.
        """
        super().__init__(transformation)
        self._solver = solver

    @property
    def solver(self) -> Union[MinimumEigensolver, MESFactory]:
        """Returns the minimum eigensolver or factory."""
        return self._solver

    @solver.setter
    def solver(self, solver: Union[MinimumEigensolver, MESFactory]) -> None:
        """Sets the minimum eigensolver or factory."""
        self._solver = solver

    def returns_groundstate(self) -> bool:
        """TODO
        whether the eigensolver returns the ground state or only ground state energy."""

        return False

<<<<<<< HEAD
    def compute_groundstate(self, driver: BaseDriver,
                            aux_operators: Optional[List[Any]] = None
                            ) -> FermionicGroundStateResult:
        """Compute Ground State properties.

        Args:
            driver: A chemistry driver.
            aux_operators: Additional auxiliary operators to evaluate at the ground state.
                Depending on whether a fermionic or bosonic system is solved, the type of the
                operators must be ``FermionicOperator`` or ``BosonicOperator``, respectively.

        Raises:
            NotImplementedError: If an operator in ``aux_operators`` is not of type
                ``FermionicOperator``.
=======
    def compute_groundstate(self, driver: BaseDriver) -> EigenstateResult:
        """Compute Ground State properties.

        Args:
            driver: a chemistry driver object which defines the chemical problem that is to be
                    solved by this calculation.
>>>>>>> a127cf32

        Returns:
            An eigenstate result. Depending on the transformation this can be an electronic
            structure or bosonic result.
        """
        if aux_operators is not None:
            if any(not isinstance(op, (WeightedPauliOperator, FermionicOperator))
                   for op in aux_operators):
                raise NotImplementedError('Currently only fermionic problems are supported.')

        # get the operator and auxiliary operators, and transform the provided auxiliary operators
        # note that ``aux_operators`` contains not only the transformed ``aux_operators`` passed
        # by the user but also additional ones from the transformation
        operator, aux_operators = self.transformation.transform(driver, aux_operators)

        if isinstance(self._solver, MESFactory):
            # this must be called after transformation.transform
            solver = self._solver.get_solver(self.transformation)
        else:
            solver = self._solver

        # convert aux_operators to a list for the minimum eigensolver
        if not solver.supports_aux_operators():
            aux_operators = None
        raw_mes_result = solver.compute_minimum_eigenvalue(operator, aux_operators)

<<<<<<< HEAD
        # convert the aux_values back to a dictionary
        aux_values = raw_mes_result.aux_operator_eigenvalues

        result = FermionicGroundStateResult()
        result.raw_result = raw_mes_result
        result.computed_electronic_energy = raw_mes_result.eigenvalue.real
        result.aux_values = aux_values
        self.transformation.add_context(result)
=======
        eigenstate_result = EigenstateResult()
        eigenstate_result.raw_result = raw_mes_result
        eigenstate_result.eigenvalue = raw_mes_result.eigenvalue
        eigenstate_result.aux_values = raw_mes_result.aux_operator_eigenvalues
        result = self.transformation.interpret(eigenstate_result)
>>>>>>> a127cf32
        return result<|MERGE_RESOLUTION|>--- conflicted
+++ resolved
@@ -55,14 +55,14 @@
 
         return False
 
-<<<<<<< HEAD
     def compute_groundstate(self, driver: BaseDriver,
                             aux_operators: Optional[List[Any]] = None
-                            ) -> FermionicGroundStateResult:
+                            ) -> EigenstateResult:
         """Compute Ground State properties.
 
         Args:
-            driver: A chemistry driver.
+            driver: a chemistry driver object which defines the chemical problem that is to be
+                    solved by this calculation.
             aux_operators: Additional auxiliary operators to evaluate at the ground state.
                 Depending on whether a fermionic or bosonic system is solved, the type of the
                 operators must be ``FermionicOperator`` or ``BosonicOperator``, respectively.
@@ -70,14 +70,6 @@
         Raises:
             NotImplementedError: If an operator in ``aux_operators`` is not of type
                 ``FermionicOperator``.
-=======
-    def compute_groundstate(self, driver: BaseDriver) -> EigenstateResult:
-        """Compute Ground State properties.
-
-        Args:
-            driver: a chemistry driver object which defines the chemical problem that is to be
-                    solved by this calculation.
->>>>>>> a127cf32
 
         Returns:
             An eigenstate result. Depending on the transformation this can be an electronic
@@ -104,20 +96,9 @@
             aux_operators = None
         raw_mes_result = solver.compute_minimum_eigenvalue(operator, aux_operators)
 
-<<<<<<< HEAD
-        # convert the aux_values back to a dictionary
-        aux_values = raw_mes_result.aux_operator_eigenvalues
-
-        result = FermionicGroundStateResult()
-        result.raw_result = raw_mes_result
-        result.computed_electronic_energy = raw_mes_result.eigenvalue.real
-        result.aux_values = aux_values
-        self.transformation.add_context(result)
-=======
         eigenstate_result = EigenstateResult()
         eigenstate_result.raw_result = raw_mes_result
         eigenstate_result.eigenvalue = raw_mes_result.eigenvalue
         eigenstate_result.aux_values = raw_mes_result.aux_operator_eigenvalues
         result = self.transformation.interpret(eigenstate_result)
->>>>>>> a127cf32
         return result