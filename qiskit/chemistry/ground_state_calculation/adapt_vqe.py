# This code is part of Qiskit.
#
# (C) Copyright IBM 2020.
#
# This code is licensed under the Apache License, Version 2.0. You may
# obtain a copy of this license in the LICENSE.txt file in the root directory
# of this source tree or at http://www.apache.org/licenses/LICENSE-2.0.
#
# Any modifications or derivative works of this code must retain this
# copyright notice, and modified files need to carry a notice indicating
# that they have been altered from the originals.

"""A ground state calculation employing the AdaptVQE algorithm."""

<<<<<<< HEAD
from typing import Optional, List, Union
=======
from typing import Optional, List, Tuple
>>>>>>> a127cf32
import logging
import re
import numpy as np

from qiskit.aqua import AquaError
from qiskit.aqua.algorithms import VQE
from qiskit.aqua.operators import LegacyBaseOperator, WeightedPauliOperator
from qiskit.aqua.utils.validation import validate_min
from qiskit.chemistry import FermionicOperator
from qiskit.chemistry.components.variational_forms import UCCSD
from qiskit.chemistry.drivers import BaseDriver
from qiskit.chemistry.qubit_transformations import FermionicTransformation
from qiskit.chemistry.results import ElectronicStructureResult

from .ground_state_calculation import GroundStateCalculation
from .mes_factories import VQEUCCSDFactory

logger = logging.getLogger(__name__)


class AdaptVQE(GroundStateCalculation):
    """A ground state calculation employing the AdaptVQE algorithm."""

    def __init__(self,
                 transformation: FermionicTransformation,
                 solver: VQEUCCSDFactory,
                 threshold: float = 1e-5,
                 delta: float = 1,
                 max_iterations: Optional[int] = None,
                 ) -> None:
        """
        Args:
            transformation: a fermionic driver to operator transformation strategy.
            solver: a factory for the VQE solver employing a UCCSD variational form.
            threshold: the energy convergence threshold. It has a minimum value of 1e-15.
            delta: the finite difference step size for the gradient computation. It has a minimum
                   value of 1e-5.
            max_iterations: the maximum number of iterations of the AdaptVQE algorithm.
        """
        validate_min('threshold', threshold, 1e-15)
        validate_min('delta', delta, 1e-5)

        super().__init__(transformation)

        self._solver = solver
        self._threshold = threshold
        self._delta = delta
        self._max_iterations = max_iterations

    def returns_groundstate(self) -> bool:
        return True

    def _compute_gradients(self,
                           excitation_pool: List[WeightedPauliOperator],
                           theta: List[float],
                           var_form: UCCSD,
                           operator: LegacyBaseOperator,
                           ) -> List[Tuple[float, WeightedPauliOperator]]:
        """
        Computes the gradients for all available excitation operators.

        Args:
            excitation_pool: pool of excitation operators
            theta: list of (up to now) optimal parameters
            var_form: current variational form
            operator: system Hamiltonian

        Returns:
            List of pairs consisting of gradient and excitation operator.
        """
        res = []
        # compute gradients for all excitation in operator pool
        for exc in excitation_pool:
            # push next excitation to variational form
            var_form.push_hopping_operator(exc)
            # construct auxiliary VQE instance
            vqe = self._solver.get_solver(self._transformation)
            vqe.operator = operator
            vqe.var_form = var_form
            vqe.initial_point = var_form.preferred_init_points
            # evaluate energies
            parameter_sets = theta + [-self._delta] + theta + [self._delta]
            energy_results = vqe._energy_evaluation(np.asarray(parameter_sets))
            # compute gradient
            gradient = (energy_results[0] - energy_results[1]) / (2 * self._delta)
            res.append((np.abs(gradient), exc))
            # pop excitation from variational form
            var_form.pop_hopping_operator()

        return res

    @staticmethod
    def _check_cyclicity(indices: List[int]) -> bool:
        """
        Auxiliary function to check for cycles in the indices of the selected excitations.

        Args:
            indices: the list of chosen gradient indices.
        Returns:
            Whether repeating sequences of indices have been detected.
        """
        cycle_regex = re.compile(r"(\b.+ .+\b)( \b\1\b)+")
        # reg-ex explanation:
        # 1. (\b.+ .+\b) will match at least two numbers and try to match as many as possible. The
        #    word boundaries in the beginning and end ensure that now numbers are split into digits.
        # 2. the match of this part is placed into capture group 1
        # 3. ( \b\1\b)+ will match a space followed by the contents of capture group 1 (again
        #    delimited by word boundaries to avoid separation into digits).
        # -> this results in any sequence of at least two numbers being detected
        match = cycle_regex.search(' '.join(map(str, indices)))
        logger.debug('Cycle detected: %s', match)
        # Additionally we also need to check whether the last two numbers are identical, because the
        # reg-ex above will only find cycles of at least two consecutive numbers.
        # It is sufficient to assert that the last two numbers are different due to the iterative
        # nature of the algorithm.
        return match is not None or (len(indices) > 1 and indices[-2] == indices[-1])

    def compute_groundstate(self, driver: BaseDriver,
                            aux_operators: Optional[List[Union[WeightedPauliOperator,
                                                               FermionicOperator]]] = None
                            ) -> 'AdaptVQEResult':
        """Computes the ground state.

        Args:
            driver: a chemistry driver.
            aux_operators: Additional auxiliary ``FermionicOperator``s to evaluate at the
                ground state.

        Raises:
            AquaError: if a solver other than VQE or a variational form other than UCCSD is provided
                       or if the algorithm finishes due to an unforeseen reason.

        Returns:
            An AdaptVQEResult which is an ElectronicStructureResult but also includes runtime
            information about the AdaptVQE algorithm like the number of iterations, finishing
            criterion, and the final maximum gradient.
        """
        operator, aux_operators = self._transformation.transform(driver, aux_operators)

        vqe = self._solver.get_solver(self._transformation)
        if not isinstance(vqe, VQE):
            raise AquaError("The AdaptVQE algorithm requires the use of the VQE solver")
        var_form = vqe.var_form
        if not isinstance(var_form, UCCSD):
            raise AquaError("The AdaptVQE algorithm requires the use of the UCCSD variational form")

        var_form.manage_hopping_operators()
        excitation_pool = var_form.excitation_pool

        threshold_satisfied = False
        alternating_sequence = False
        max_iterations_exceeded = False
        prev_op_indices: List[int] = []
        theta: List[float] = []
        max_grad: Tuple[float, Optional[WeightedPauliOperator]] = (0., None)
        iteration = 0
        while self._max_iterations is None or iteration < self._max_iterations:
            iteration += 1
            logger.info('--- Iteration #%s ---', str(iteration))
            # compute gradients
            cur_grads = self._compute_gradients(excitation_pool, theta, var_form, operator)
            # pick maximum gradient
            max_grad_index, max_grad = max(enumerate(cur_grads),
                                           key=lambda item: np.abs(item[1][0]))
            # store maximum gradient's index for cycle detection
            prev_op_indices.append(max_grad_index)
            # log gradients
            if logger.isEnabledFor(logging.INFO):
                gradlog = "\nGradients in iteration #{}".format(str(iteration))
                gradlog += "\nID: Excitation Operator: Gradient  <(*) maximum>"
                for i, grad in enumerate(cur_grads):
                    gradlog += '\n{}: {}: {}'.format(str(i), str(grad[1]), str(grad[0]))
                    if grad[1] == max_grad[1]:
                        gradlog += '\t(*)'
                logger.info(gradlog)
            if np.abs(max_grad[0]) < self._threshold:
                logger.info("Adaptive VQE terminated successfully "
                            "with a final maximum gradient: %s",
                            str(np.abs(max_grad[0])))
                threshold_satisfied = True
                break
            # check indices of picked gradients for cycles
            if self._check_cyclicity(prev_op_indices):
                logger.info("Alternating sequence found. Finishing.")
                logger.info("Final maximum gradient: %s", str(np.abs(max_grad[0])))
                alternating_sequence = True
                break
            # add new excitation to self._var_form
            var_form.push_hopping_operator(max_grad[1])
            theta.append(0.0)
            # run VQE on current Ansatz
            vqe.var_form = var_form
            vqe.initial_point = theta
            raw_vqe_result = vqe.compute_minimum_eigenvalue(operator)
            theta = raw_vqe_result.optimal_point.tolist()
        else:
            # reached maximum number of iterations
            max_iterations_exceeded = True
            logger.info("Maximum number of iterations reached. Finishing.")
            logger.info("Final maximum gradient: %s", str(np.abs(max_grad[0])))

        # once finished evaluate auxiliary operators if any
        if aux_operators is not None:
            aux_result = vqe.compute_minimum_eigenvalue(operator, list(aux_operators.values()))
            aux_values = aux_result.aux_operator_eigenvalues
        else:
            aux_values = None

        if threshold_satisfied:
            finishing_criterion = 'Threshold converged'
        elif alternating_sequence:
            finishing_criterion = 'Aborted due to cyclicity'
        elif max_iterations_exceeded:
            finishing_criterion = 'Maximum number of iterations reached'
        else:
            raise AquaError('The algorithm finished due to an unforeseen reason!')

        # extend VQE returned information with additional outputs
<<<<<<< HEAD
        result = AdaptVQEResult()
        result.raw_result = raw_vqe_result
        result.computed_electronic_energy = raw_vqe_result.eigenvalue.real
        result.aux_values = aux_values
=======
        eigenstate_result = ElectronicStructureResult()
        eigenstate_result.raw_result = raw_vqe_result
        eigenstate_result.eigenvalue = raw_vqe_result.eigenvalue
        eigenstate_result.aux_values = raw_vqe_result.aux_operator_eigenvalues
        electronic_result = self.transformation.interpret(eigenstate_result)

        result = AdaptVQEResult(electronic_result.data)
>>>>>>> a127cf32
        result.num_iterations = iteration
        result.final_max_gradient = max_grad[0]
        result.finishing_criterion = finishing_criterion

        logger.info('The final energy is: %s', str(result.computed_electronic_energy))
        return result


class AdaptVQEResult(ElectronicStructureResult):
    """ AdaptVQE Result."""

    @property
    def num_iterations(self) -> int:
        """ Returns number of iterations """
        return self.get('num_iterations')

    @num_iterations.setter
    def num_iterations(self, value: int) -> None:
        """ Sets number of iterations """
        self.data['num_iterations'] = value

    @property
    def final_max_gradient(self) -> float:
        """ Returns final maximum gradient """
        return self.get('final_max_gradient')

    @final_max_gradient.setter
    def final_max_gradient(self, value: float) -> None:
        """ Sets final maximum gradient """
        self.data['final_max_gradient'] = value

    @property
    def finishing_criterion(self) -> str:
        """ Returns finishing criterion """
        return self.get('finishing_criterion')

    @finishing_criterion.setter
    def finishing_criterion(self, value: str) -> None:
        """ Sets finishing criterion """
        self.data['finishing_criterion'] = value<|MERGE_RESOLUTION|>--- conflicted
+++ resolved
@@ -12,27 +12,23 @@
 
 """A ground state calculation employing the AdaptVQE algorithm."""
 
-<<<<<<< HEAD
-from typing import Optional, List, Union
-=======
-from typing import Optional, List, Tuple
->>>>>>> a127cf32
+import re
 import logging
-import re
+from typing import Optional, List, Tuple, Union
 import numpy as np
 
+from qiskit.chemistry.results import ElectronicStructureResult
+from qiskit.chemistry.qubit_transformations import FermionicTransformation
+from qiskit.chemistry.drivers import BaseDriver
+from qiskit.chemistry.components.variational_forms import UCCSD
+from qiskit.chemistry import FermionicOperator
+from qiskit.aqua.utils.validation import validate_min
+from qiskit.aqua.operators import LegacyBaseOperator, WeightedPauliOperator
+from qiskit.aqua.algorithms import VQE
 from qiskit.aqua import AquaError
-from qiskit.aqua.algorithms import VQE
-from qiskit.aqua.operators import LegacyBaseOperator, WeightedPauliOperator
-from qiskit.aqua.utils.validation import validate_min
-from qiskit.chemistry import FermionicOperator
-from qiskit.chemistry.components.variational_forms import UCCSD
-from qiskit.chemistry.drivers import BaseDriver
-from qiskit.chemistry.qubit_transformations import FermionicTransformation
-from qiskit.chemistry.results import ElectronicStructureResult
-
+
+from .mes_factories import VQEUCCSDFactory
 from .ground_state_calculation import GroundStateCalculation
-from .mes_factories import VQEUCCSDFactory
 
 logger = logging.getLogger(__name__)
 
@@ -235,20 +231,13 @@
             raise AquaError('The algorithm finished due to an unforeseen reason!')
 
         # extend VQE returned information with additional outputs
-<<<<<<< HEAD
-        result = AdaptVQEResult()
-        result.raw_result = raw_vqe_result
-        result.computed_electronic_energy = raw_vqe_result.eigenvalue.real
-        result.aux_values = aux_values
-=======
         eigenstate_result = ElectronicStructureResult()
         eigenstate_result.raw_result = raw_vqe_result
         eigenstate_result.eigenvalue = raw_vqe_result.eigenvalue
-        eigenstate_result.aux_values = raw_vqe_result.aux_operator_eigenvalues
+        eigenstate_result.aux_values = aux_values
         electronic_result = self.transformation.interpret(eigenstate_result)
 
         result = AdaptVQEResult(electronic_result.data)
->>>>>>> a127cf32
         result.num_iterations = iteration
         result.final_max_gradient = max_grad[0]
         result.finishing_criterion = finishing_criterion
