# -*- coding: utf-8 -*-

# This code is part of Qiskit.
#
# (C) Copyright IBM 2018, 2020.
#
# This code is licensed under the Apache License, Version 2.0. You may
# obtain a copy of this license in the LICENSE.txt file in the root directory
# of this source tree or at http://www.apache.org/licenses/LICENSE-2.0.
#
# Any modifications or derivative works of this code must retain this
# copyright notice, and modified files need to carry a notice indicating
# that they have been altered from the originals.
"""The calculation of points on the Born-Oppenheimer Potential Energy Surface (BOPES)."""

import logging
from typing import Optional, List, Dict

import numpy as np
from qiskit.aqua import AquaError
from qiskit.aqua.algorithms import VQAlgorithm
from qiskit.chemistry.drivers import BaseDriver
from qiskit.chemistry.ground_state_calculation import GroundStateCalculation
from qiskit.chemistry.results.bopes_sampler_result import BOPESSamplerResult
from .energy_surface_spline import EnergySurfaceBase
from .extrapolator import Extrapolator, WindowExtrapolator

logger = logging.getLogger(__name__)


class BOPESSamplerResult:
    """This result class provides a structured view to results obtained by ``BOPESSample``."""
    # TODO BOPESSamplerResult(AlgorithmResult)

    def __init__(self, results, results_full):
        self._results = results
        self._results_full = results_full

    @property
    def points(self) -> list:
        """ returns list of points"""
        return self._results.get('point')

    @property
    def energies(self) -> list:
        """ returns list of energies"""
        return self._results.get('energy')

    @property
    def full_results(self) -> dict:
        """ returns all results for all points"""
        return self._results_full

    def point_results(self, point) -> dict:
        """ returns all results for all points"""
        return self._results_full[point]


class BOPESSampler:
    """Class to evaluate the Born-Oppenheimer Potential Energy Surface (BOPES)."""

    def __init__(self,
                 gsc: GroundStateCalculation,
                 driver: BaseDriver,
                 tolerance: float = 1e-3,
                 bootstrap: bool = True,
                 num_bootstrap: Optional[int] = None,
                 extrapolator: Optional[Extrapolator] = None) -> None:
        """
        Args:
            gsc: GroundStateCalculation
            driver: BaseDriver
            tolerance: Tolerance desired for minimum energy.
            bootstrap: Whether to warm-start the solve of variational minimum eigensolvers.
            num_bootstrap: Number of previous points for extrapolation
                and bootstrapping. If None and a list of extrapolators is defined,
                the first two points will be used for bootstrapping.
                If no extrapolator is defined and bootstrap is True,
                all previous points will be used for bootstrapping.
            extrapolator: Extrapolator objects that define space/window
                           and method to extrapolate variational parameters.

        Raises:
            AquaError: If ``num_boostrap`` is an integer smaller than 2.
        """

        # TODO add a check the driver has a molecule
        # TODO move driver to compute_surface

        self._gsc = gsc
        self._driver = driver
        self._tolerance = tolerance
        self._bootstrap = bootstrap
        self.results = dict()  # list of Tuples of (points, energies)
        self.results_full = None  # type: Optional[Dict]
        self._points_optparams = None  # type: Optional[Dict]
        self._num_bootstrap = num_bootstrap
        self._extrapolator = extrapolator

        if self._extrapolator:
            if num_bootstrap is None:
                # set default number of bootstrapping points to 2
                self._num_bootstrap = 2
            elif num_bootstrap >= 2:
                if not isinstance(self._extrapolator, WindowExtrapolator):
                    raise AquaError(
                        'If num_bootstrap >= 2 then the extrapolator must be an instance '
                        'of WindowExtrapolator, got {} instead'.format(self._extrapolator))
                self._num_bootstrap = num_bootstrap
                self._extrapolator.window = num_bootstrap  # window for extrapolator
            else:
                raise AquaError(
                    'num_bootstrap must be None or an integer greater than or equal to 2')

        if isinstance(self._gsc.solver, VQAlgorithm):
            # Save initial point passed to min_eigensolver;
            # this will be used when NOT bootstrapping
            self._initial_point = self._gsc.solver.initial_point

    def compute_surface(self, points: List[float]) -> BOPESSamplerResult:
        """Run the sampler at the given points, potentially with repetitions.

        Args:
            points: The points along the degrees of freedom to evaluate.

        Returns:
            BOPES Sampler Result
        """

        if self._driver.molecule is None:
            raise NotImplementedError('Please provide a molecule')

        if self._driver.molecule._degrees_of_freedom is None:
            raise NotImplementedError('Please provide dof in the molecule')

        # full dictionary of points
        self.results_full = self.run_points(points)
        # create results dictionary with (point, energy)
        self.results['point'] = list(self.results_full.keys())
        energies = []
        for key in self.results_full:
            energy = self.results_full[key]['computed_electronic_energy'] + \
                     self.results_full[key]['nuclear_repulsion_energy']
            energies.append(energy)
        self.results['energy'] = energies

        result = BOPESSamplerResult(self.results, self.results_full)

        return result

    def run_points(self, points: List[float]) -> Dict:
        """Run the sampler at the given points.

        Args:
            points: the points along the single degree of freedom to evaluate

        Returns:
            The results for all points.
        """
        results_full = dict()
        if isinstance(self._gsc.solver, VQAlgorithm):
            self._points_optparams = dict()
            self._gsc.solver.initial_point = self._initial_point

        # Iterate over the points
        for i, point in enumerate(points):
            logger.info('Point %s of %s', i + 1, len(points))
            result_full = self._run_single_point(point)  # dict of results
            results_full[point] = result_full
            # results.append([result_full['point'], result_full['energy']])

        return results_full

    def _run_single_point(self, point: float) -> dict:
        """Run the sampler at the given single point

        Args:
            point: The value of the degree of freedom to evaluate.

        Returns:
            Results for a single point.
        """

        # update molecule geometry and  thus resulting Hamiltonian based on specified point
        self._driver.molecule.perturbations = [point]

        # find closest previously run point and take optimal parameters
        if isinstance(self._gsc.solver, VQAlgorithm) and self._bootstrap:
            prev_points = list(self._points_optparams.keys())
            prev_params = list(self._points_optparams.values())
            n_pp = len(prev_points)

            # set number of points to bootstrap
            if self._extrapolator is None:
                n_boot = len(prev_points)  # bootstrap all points
            else:
                n_boot = self._num_bootstrap

            # Set initial params # if prev_points not empty
            if prev_points:
                if n_pp <= n_boot:
                    distances = np.array(point) - \
                                np.array(prev_points).reshape(n_pp, -1)
                    # find min 'distance' from point to previous points
                    min_index = np.argmin(np.linalg.norm(distances, axis=1))
                    # update initial point
                    self._gsc.solver.initial_point = prev_params[min_index]
                else:  # extrapolate using saved parameters
                    opt_params = self._points_optparams
                    param_sets = self._extrapolator.extrapolate(points=[point],
                                                                param_dict=opt_params)
                    # update initial point, note param_set is a list
                    # param set is a dictionary
                    self._gsc.solver.initial_point = param_sets.get(point)

        results = dict(self._gsc.compute_groundstate(self._driver))
        # Save optimal point to bootstrap
        if isinstance(self._gsc.solver, VQAlgorithm):
            # at every point evaluation, the optimal params are updated
            optimal_params = self._gsc.solver.optimal_params
            self._points_optparams[point] = optimal_params

        return results

    # TODO: are dofs required in this method?
    def fit_to_surface(self, energy_surface: EnergySurfaceBase, dofs: List[int], **kwargs) -> None:
        """Fit the sampled energy points to the energy surface.

        Args:
            energy_surface: An energy surface object.
            dofs: A list of the degree-of-freedom dimensions to use as the independent
                variables in the potential function fit.
            **kwargs: Arguments to pass through to the potential's ``fit_to_data`` function.
        """
        points = self.results['point']
        energies = self.results['energy']
<<<<<<< HEAD
        energy_surface.fit_to_data(xdata=points, ydata=energies, **kwargs)
=======
        energy_surface.fit_to_data(xdata=points, ydata=energies, **kwargs)
>>>>>>> 0c332d2c
<|MERGE_RESOLUTION|>--- conflicted
+++ resolved
@@ -234,8 +234,4 @@
         """
         points = self.results['point']
         energies = self.results['energy']
-<<<<<<< HEAD
         energy_surface.fit_to_data(xdata=points, ydata=energies, **kwargs)
-=======
-        energy_surface.fit_to_data(xdata=points, ydata=energies, **kwargs)
->>>>>>> 0c332d2c
