# This code is part of Qiskit.
#
# (C) Copyright IBM 2020.
#
# This code is licensed under the Apache License, Version 2.0. You may
# obtain a copy of this license in the LICENSE.txt file in the root directory
# of this source tree or at http://www.apache.org/licenses/LICENSE-2.0.
#
# Any modifications or derivative works of this code must retain this
# copyright notice, and modified files need to carry a notice indicating
# that they have been altered from the originals.

"""This module implements a transformation from a fermionic problem to a qubit operator.

The problem is described in a driver.
"""

from functools import partial
from typing import Optional, List, Union, cast, Tuple, Dict, Any, Callable
import logging
from enum import Enum

import numpy as np
from qiskit.tools import parallel_map
from qiskit.aqua import AquaError, aqua_globals
from qiskit.aqua.operators import Z2Symmetries, WeightedPauliOperator, OperatorBase
from qiskit.aqua.algorithms import EigensolverResult, MinimumEigensolverResult
from qiskit.chemistry import QiskitChemistryError, QMolecule
from qiskit.chemistry.fermionic_operator import FermionicOperator
from qiskit.chemistry.drivers import BaseDriver
from qiskit.chemistry.results import DipoleTuple, EigenstateResult, ElectronicStructureResult
from qiskit.chemistry.components.variational_forms import UCCSD

from .qubit_operator_transformation import QubitOperatorTransformation
from ..components.initial_states import HartreeFock

logger = logging.getLogger(__name__)


class FermionicTransformationType(Enum):
    """ Electronic Transformation Type enum """
    FULL = 'full'
    PARTICLE_HOLE = 'particle_hole'


class FermionicQubitMappingType(Enum):
    """ FermionicQubitMappingType enum """
    JORDAN_WIGNER = 'jordan_wigner'
    PARITY = 'parity'
    BRAVYI_KITAEV = 'bravyi_kitaev'


class FermionicTransformation(QubitOperatorTransformation):
    """A transformation from a fermionic problem, represented by a driver, to a qubit operator."""

    def __init__(self,
                 transformation: FermionicTransformationType = FermionicTransformationType.FULL,
                 qubit_mapping: FermionicQubitMappingType = FermionicQubitMappingType.PARITY,
                 two_qubit_reduction: bool = True,
                 freeze_core: bool = False,
                 orbital_reduction: Optional[List[int]] = None,
                 z2symmetry_reduction: Optional[Union[str, List[int]]] = None) -> None:
        """
        Args:
            transformation: full or particle_hole
            qubit_mapping: 'jordan_wigner', 'parity' or 'bravyi_kitaev'
            two_qubit_reduction: Whether two qubit reduction should be used,
                                        when parity mapping only
            freeze_core: Whether to freeze core orbitals when possible
            orbital_reduction: Orbital list to be frozen or removed
            z2symmetry_reduction: If z2 symmetry reduction should be applied to resulting
                qubit operators that are computed. For each symmetry detected the operator will be
                split in two where each requires one qubit less for computation. So for example
                3 symmetries will split in the original operator into 8 new operators each
                requiring 3 less qubits. Now only one of these operators will have the ground state
                and be the correct symmetry sector needed for the ground state. Setting 'auto' will
                use an automatic computation of the correct sector. If from other experiments, with
                the z2symmetry logic, the sector is known, then the tapering values of that sector
                can be provided (a list of int of values -1, and 1). The default is None
                meaning no symmetry reduction is done. Note that dipole and other operators
                such as spin, num particles etc are also symmetry reduced according to the
                symmetries found in the main operator if this operator commutes with the main
                operator symmetry. If it does not then the operator will be discarded since no
                meaningful measurement can take place.
        Raises:
            QiskitChemistryError: Invalid symmetry reduction
        """
        transformation = transformation.value
        orbital_reduction = orbital_reduction if orbital_reduction is not None else []
        super().__init__()
        self._transformation = transformation
        self._qubit_mapping = qubit_mapping.value
        self._two_qubit_reduction = two_qubit_reduction
        self._freeze_core = freeze_core
        self._orbital_reduction = orbital_reduction
        if z2symmetry_reduction is not None:
            if isinstance(z2symmetry_reduction, str):
                if z2symmetry_reduction != 'auto':
                    raise QiskitChemistryError('Invalid z2symmetry_reduction value')
        self._z2symmetry_reduction = z2symmetry_reduction
        self._has_dipole_moments = False
        self._untapered_qubit_op = None

        # Store values that are computed by the classical logic in order
        # that later they may be combined with the quantum result
        self._hf_energy = None
        self._nuclear_repulsion_energy = None
        self._nuclear_dipole_moment = None
        self._reverse_dipole_sign = None
        # The following shifts are from freezing orbitals under orbital reduction
        self._energy_shift = 0.0
        self._x_dipole_shift = 0.0
        self._y_dipole_shift = 0.0
        self._z_dipole_shift = 0.0
        # The following shifts are from particle_hole transformation
        self._ph_energy_shift = 0.0
        self._ph_x_dipole_shift = 0.0
        self._ph_y_dipole_shift = 0.0
        self._ph_z_dipole_shift = 0.0

        self._active_dof = None

        self._molecule_info: Dict[str, Any] = {}

    @property
    def commutation_rule(self) -> int:
        """Getter of the commutation rule"""
        return -1

    @property
    def molecule_info(self) -> Dict[str, Any]:
        """Getter of the molecule information."""
        return self._molecule_info

    @property
    def qubit_mapping(self) -> str:
        """Getter of the qubit mapping."""
        return self._qubit_mapping

    def transform(self, driver: BaseDriver,
                  aux_operators: Optional[List[FermionicOperator]] = None
                  ) -> Tuple[OperatorBase, List[OperatorBase]]:
        """Transformation from the ``driver`` to a qubit operator.

        Args:
            driver: A driver encoding the molecule information.
            aux_operators: Additional auxiliary ``FermionicOperator``s to evaluate.

        Returns:
            A qubit operator and a dictionary of auxiliary operators.
        """
        q_molecule = driver.run()
        ops, aux_ops = self._do_transform(q_molecule, aux_operators)

        # the internal method may still return legacy operators which is why we make sure to convert
        # all of the operator to the operator flow
        ops = ops.to_opflow() if isinstance(ops, WeightedPauliOperator) else ops
        aux_ops = [a.to_opflow() if isinstance(a, WeightedPauliOperator) else a for a in aux_ops]

        return ops, aux_ops

    def _do_transform(self, qmolecule: QMolecule,
                      aux_operators: Optional[List[FermionicOperator]] = None
                      ) -> Tuple[WeightedPauliOperator, List[WeightedPauliOperator]]:
        """
        Args:
            qmolecule: qmolecule
            aux_operators: Additional ``FermionicOperator``s to map to a qubit operator.

        Returns:
            (qubit operator, auxiliary operators)

        """
        logger.debug('Processing started...')
        # Save these values for later combination with the quantum computation result
        self._hf_energy = qmolecule.hf_energy
        self._nuclear_repulsion_energy = qmolecule.nuclear_repulsion_energy
        self._nuclear_dipole_moment = qmolecule.nuclear_dipole_moment
        self._reverse_dipole_sign = qmolecule.reverse_dipole_sign

        core_list = qmolecule.core_orbitals if self._freeze_core else []
        reduce_list = self._orbital_reduction

        if self._freeze_core:
            logger.info("Freeze_core specified. Core orbitals to be frozen: %s", core_list)
        if reduce_list:
            logger.info("Configured orbital reduction list: %s", reduce_list)
            reduce_list = [x + qmolecule.num_orbitals if x < 0 else x for x in reduce_list]

        freeze_list = []
        remove_list = []

        # Orbitals are specified by their index from 0 to n-1, where n is the number of orbitals the
        # molecule has. The combined list of the core orbitals, when freeze_core is true, with any
        # user supplied orbitals is what will be used. Negative numbers may be used to indicate the
        # upper virtual orbitals, so -1 is the highest, then -2 etc. and these will
        # be converted to the
        # positive 0-based index for computation.
        # In the combined list any orbitals that are occupied are added to a freeze list and an
        # energy is stored from these orbitals to be added later.
        # Unoccupied orbitals are just discarded.
        # Because freeze and eliminate is done in separate steps,
        # with freeze first, we have to re-base
        # the indexes for elimination according to how many orbitals were removed when freezing.
        #
        orbitals_list = list(set(core_list + reduce_list))
        num_alpha = qmolecule.num_alpha
        num_beta = qmolecule.num_beta
        new_num_alpha = num_alpha
        new_num_beta = num_beta
        if orbitals_list:
            orbitals_list = np.array(orbitals_list)
            orbitals_list = orbitals_list[(cast(np.ndarray, orbitals_list) >= 0) &
                                          (orbitals_list < qmolecule.num_orbitals)]

            freeze_list_alpha = [i for i in orbitals_list if i < num_alpha]
            freeze_list_beta = [i for i in orbitals_list if i < num_beta]
            freeze_list = np.append(freeze_list_alpha,
                                    [i + qmolecule.num_orbitals for i in freeze_list_beta])

            remove_list_alpha = [i for i in orbitals_list if i >= num_alpha]
            remove_list_beta = [i for i in orbitals_list if i >= num_beta]
            rla_adjust = -len(freeze_list_alpha)
            rlb_adjust = -len(freeze_list_alpha) - len(freeze_list_beta) + qmolecule.num_orbitals
            remove_list = np.append([i + rla_adjust for i in remove_list_alpha],
                                    [i + rlb_adjust for i in remove_list_beta])

            logger.info("Combined orbital reduction list: %s", orbitals_list)
            logger.info("  converting to spin orbital reduction list: %s",
                        np.append(np.array(orbitals_list),
                                  np.array(orbitals_list) + qmolecule.num_orbitals))
            logger.info("    => freezing spin orbitals: %s", freeze_list)
            logger.info("    => removing spin orbitals: %s (indexes accounting for freeze %s)",
                        np.append(remove_list_alpha,
                                  np.array(remove_list_beta) + qmolecule.num_orbitals), remove_list)

            new_num_alpha -= len(freeze_list_alpha)
            new_num_beta -= len(freeze_list_beta)

        new_nel = [new_num_alpha, new_num_beta]

        # construct the fermionic operator
        fer_op = FermionicOperator(h1=qmolecule.one_body_integrals, h2=qmolecule.two_body_integrals)

        # try to reduce it according to the freeze and remove list
        fer_op, self._energy_shift, did_shift = \
            FermionicTransformation._try_reduce_fermionic_operator(fer_op, freeze_list, remove_list)
        # apply same transformation for the aux operators
        if aux_operators is not None:
            aux_operators = [
                FermionicTransformation._try_reduce_fermionic_operator(
                    op, freeze_list, remove_list)[0]
                for op in aux_operators
                ]

        if did_shift:
            logger.info("Frozen orbital energy shift: %s", self._energy_shift)
        # apply particle hole transformation, if specified
        if self._transformation == FermionicTransformationType.PARTICLE_HOLE.value:
            fer_op, ph_shift = fer_op.particle_hole_transformation(new_nel)
            self._ph_energy_shift = -ph_shift
            logger.info("Particle hole energy shift: %s", self._ph_energy_shift)

            # apply the same transformation for the aux operators
            if aux_operators is not None:
                aux_operators = [
                    op.particle_hole_transformation(new_nel)[0]
                    for op in aux_operators
                    ]

        logger.debug('Converting to qubit using %s mapping', self._qubit_mapping)
        qubit_op = FermionicTransformation._map_fermionic_operator_to_qubit(
            fer_op, self._qubit_mapping, new_nel, self._two_qubit_reduction
            )
        qubit_op.name = 'Fermionic Operator'

        self._active_dof = [fer_op.modes, new_num_alpha, new_num_beta, fer_op.h1, fer_op.h2]

        logger.debug('  num paulis: %s, num qubits: %s', len(qubit_op.paulis), qubit_op.num_qubits)

        aux_ops = []  # list of the aux operators

        def _add_aux_op(aux_op: FermionicOperator, name: str) -> None:
            """
            Add auxiliary operators

            Args:
                aux_op: auxiliary operators
                name: name

            """
            aux_qop = FermionicTransformation._map_fermionic_operator_to_qubit(
                aux_op, self._qubit_mapping, new_nel, self._two_qubit_reduction
                )
            aux_qop.name = name

            aux_ops.append(aux_qop)
            logger.debug('  num paulis: %s', aux_qop.paulis)

        # the first three operators are hardcoded to number of particles, angular momentum
        # and magnetization in this order
        logger.debug('Creating aux op for Number of Particles')
        _add_aux_op(fer_op.total_particle_number(), 'Number of Particles')
        logger.debug('Creating aux op for S^2')
        _add_aux_op(fer_op.total_angular_momentum(), 'S^2')
        logger.debug('Creating aux op for Magnetization')
        _add_aux_op(fer_op.total_magnetization(), 'Magnetization')

        # the next three are dipole moments, if supported by the qmolecule
        if qmolecule.has_dipole_integrals():
            self._has_dipole_moments = True

            def _dipole_op(dipole_integrals: np.ndarray, axis: str) \
                    -> Tuple[WeightedPauliOperator, float, float]:
                """
                Dipole operators

                Args:
                    dipole_integrals: dipole integrals
                    axis: axis for dipole moment calculation

                Returns:
                    (qubit_op_, shift, ph_shift_)
                """
                logger.debug('Creating aux op for dipole %s', axis)
                fer_op_ = FermionicOperator(h1=dipole_integrals)
                fer_op_, shift, did_shift_ = self._try_reduce_fermionic_operator(fer_op_,
                                                                                 freeze_list,
                                                                                 remove_list)
                if did_shift_:
                    logger.info("Frozen orbital %s dipole shift: %s", axis, shift)
                ph_shift_ = 0.0
                if self._transformation == FermionicTransformationType.PARTICLE_HOLE.value:
                    fer_op_, ph_shift_ = fer_op_.particle_hole_transformation(new_nel)
                    ph_shift_ = -ph_shift_
                    logger.info("Particle hole %s dipole shift: %s", axis, ph_shift_)
                qubit_op_ = self._map_fermionic_operator_to_qubit(fer_op_,
                                                                  self._qubit_mapping,
                                                                  new_nel,
                                                                  self._two_qubit_reduction)
                qubit_op_.name = 'Dipole ' + axis
                logger.debug('  num paulis: %s', len(qubit_op_.paulis))
                return qubit_op_, shift, ph_shift_

            op_dipole_x, self._x_dipole_shift, self._ph_x_dipole_shift = \
                _dipole_op(qmolecule.x_dipole_integrals, 'x')
            op_dipole_y, self._y_dipole_shift, self._ph_y_dipole_shift = \
                _dipole_op(qmolecule.y_dipole_integrals, 'y')
            op_dipole_z, self._z_dipole_shift, self._ph_z_dipole_shift = \
                _dipole_op(qmolecule.z_dipole_integrals, 'z')

            aux_ops += [op_dipole_x, op_dipole_y, op_dipole_z]

        # add user specified auxiliary operators
        if aux_operators is not None:
            for aux_op in aux_operators:
                if hasattr(aux_op, 'name'):
                    name = aux_op.name
                else:
                    name = ''
                _add_aux_op(aux_op, name)

        logger.info('Molecule num electrons: %s, remaining for processing: %s',
                    [num_alpha, num_beta], new_nel)
        nspinorbs = qmolecule.num_orbitals * 2
        new_nspinorbs = nspinorbs - len(freeze_list) - len(remove_list)
        logger.info('Molecule num spin orbitals: %s, remaining for processing: %s',
                    nspinorbs, new_nspinorbs)

        self._molecule_info['num_particles'] = [new_num_alpha, new_num_beta]
        self._molecule_info['num_orbitals'] = new_nspinorbs
        reduction = self._two_qubit_reduction if self._qubit_mapping == 'parity' else False
        self._molecule_info['two_qubit_reduction'] = reduction
        self._untapered_qubit_op = qubit_op

        z2symmetries = Z2Symmetries([], [], [], None)
        if self._z2symmetry_reduction is not None:
            logger.debug('Processing z2 symmetries')
            qubit_op, aux_ops, z2symmetries = self._process_z2symmetry_reduction(qubit_op, aux_ops)
        self._molecule_info['z2_symmetries'] = z2symmetries

        logger.debug('Processing complete ready to run algorithm')
        return qubit_op, aux_ops

    @property
    def active_dof(self):
        """ Getter for the active degrees of freedom """
        return self._active_dof

    @property
    def untapered_qubit_op(self):
        """Getter for the untapered qubit operator"""
        return self._untapered_qubit_op

    def _process_z2symmetry_reduction(self,
                                      qubit_op: WeightedPauliOperator,
                                      aux_ops: List[WeightedPauliOperator]) -> Tuple:
        """
        Implement z2 symmetries in the qubit operator

        Args:
            qubit_op : qubit operator
            aux_ops: auxiliary operators

        Returns:
            (z2_qubit_op, z2_aux_ops, z2_symmetries)

        Raises:
            QiskitChemistryError: Invalid input
        """
        z2_symmetries = Z2Symmetries.find_Z2_symmetries(qubit_op)
        if z2_symmetries.is_empty():
            logger.debug('No Z2 symmetries found')
            z2_qubit_op = qubit_op
            z2_aux_ops = aux_ops
            z2_symmetries = Z2Symmetries([], [], [], None)
        else:
            logger.debug('%s Z2 symmetries found: %s', len(z2_symmetries.symmetries),
                         ','.join([symm.to_label() for symm in z2_symmetries.symmetries]))

            # Check auxiliary operators commute with main operator's symmetry
            logger.debug('Checking operators commute with symmetry:')
            symmetry_ops = []
            for symmetry in z2_symmetries.symmetries:
                symmetry_ops.append(WeightedPauliOperator(paulis=[[1.0, symmetry]]))
            commutes = FermionicTransformation._check_commutes(symmetry_ops, qubit_op)
            if not commutes:
                raise QiskitChemistryError('Z2 symmetry failure main operator must commute '
                                           'with symmetries found from it')
            for i, aux_op in enumerate(aux_ops):
                commutes = FermionicTransformation._check_commutes(symmetry_ops, aux_op)
                if not commutes:
                    aux_ops[i] = None  # Discard since no meaningful measurement can be done

            if self._z2symmetry_reduction == 'auto':
                hf_state = HartreeFock(num_orbitals=self._molecule_info['num_orbitals'],
                                       qubit_mapping=self._qubit_mapping,
                                       two_qubit_reduction=self._two_qubit_reduction,
                                       num_particles=self._molecule_info['num_particles'])
                z2_symmetries = FermionicTransformation._pick_sector(z2_symmetries, hf_state.bitstr)
            else:
                if len(self._z2symmetry_reduction) != len(z2_symmetries.symmetries):
                    raise QiskitChemistryError('z2symmetry_reduction tapering values list has '
                                               'invalid length {} should be {}'.
                                               format(len(self._z2symmetry_reduction),
                                                      len(z2_symmetries.symmetries)))
                valid = np.all(np.isin(self._z2symmetry_reduction, [-1, 1]))
                if not valid:
                    raise QiskitChemistryError('z2symmetry_reduction tapering values list must '
                                               'contain -1\'s and/or 1\'s only was {}'.
                                               format(self._z2symmetry_reduction,))
                z2_symmetries.tapering_values = self._z2symmetry_reduction

            logger.debug('Apply symmetry with tapering values %s', z2_symmetries.tapering_values)
            chop_to = 0.00000001  # Use same threshold as qubit mapping to chop tapered operator
            z2_qubit_op = z2_symmetries.taper(qubit_op).chop(chop_to)
            z2_aux_ops = []
            for aux_op in aux_ops:
                if aux_op is None:
                    z2_aux_ops += [None]
                else:
                    z2_aux_ops += [z2_symmetries.taper(aux_op).chop(chop_to)]

        return z2_qubit_op, z2_aux_ops, z2_symmetries

    @staticmethod
    def _check_commutes(cliffords: List[WeightedPauliOperator],
                        operator: WeightedPauliOperator) -> bool:
        """
        Check commutations

        Args:
            cliffords : cliffords
            operator: qubit operator

        Returns:
            Boolean: does_commute
        """
        commutes = []
        for clifford in cliffords:
            commutes.append(operator.commute_with(clifford))
        does_commute = np.all(commutes)
        logger.debug('  \'%s\' commutes: %s, %s', operator.name, does_commute, commutes)
        return does_commute

    def get_default_filter_criterion(self) -> Optional[Callable[[Union[List, np.ndarray], float,
                                                                 Optional[List[float]]], bool]]:
        """Returns a default filter criterion method to filter the eigenvalues computed by the
        eigen solver. For more information see also
        aqua.algorithms.eigen_solvers.NumPyEigensolver.filter_criterion.

        In the fermionic case the default filter ensures that the number of particles is being
        preserved.
        """

        # pylint: disable=unused-argument
        def filter_criterion(self, eigenstate, eigenvalue, aux_values):
            # the first aux_value is the evaluated number of particles
            num_particles_aux = aux_values[0][0]
            return np.isclose(sum(self.molecule_info['num_particles']), num_particles_aux)

        return partial(filter_criterion, self)

    @staticmethod
    def _pick_sector(z2_symmetries: Z2Symmetries, hf_str: np.ndarray) -> Z2Symmetries:
        """
        Based on Hartree-Fock bit string and found symmetries to determine the sector.
        The input z2 symmetries will be mutated with the determined tapering values.

        Args:
            z2_symmetries: the z2 symmetries object.
            hf_str: Hartree-Fock bit string (the last index is for qubit 0).

        Returns:
            the original z2 symmetries filled with the correct tapering values.
        """
        # Finding all the symmetries using the find_Z2_symmetries:
        taper_coef = []
        for sym in z2_symmetries.symmetries:
            # pylint: disable=no-member
            coef = -1 if np.logical_xor.reduce(np.logical_and(sym.z[::-1], hf_str)) else 1
            taper_coef.append(coef)
        z2_symmetries.tapering_values = taper_coef
        return z2_symmetries

    def interpret(self, raw_result: Union[EigenstateResult, EigensolverResult,
                                          MinimumEigensolverResult]) -> ElectronicStructureResult:
        """Interprets an EigenstateResult in the context of this transformation.

        Args:
            raw_result: an eigenstate result object.

        Returns:
            An electronic structure result.
        """
        eigenstate_result = None
        if isinstance(raw_result, EigenstateResult):
            eigenstate_result = raw_result
        elif isinstance(raw_result, EigensolverResult):
            eigenstate_result = EigenstateResult()
            eigenstate_result.raw_result = raw_result
            eigenstate_result.eigenenergies = raw_result.eigenvalues
            eigenstate_result.eigenstates = raw_result.eigenstates
            eigenstate_result.aux_operator_eigenvalues = raw_result.aux_operator_eigenvalues
        elif isinstance(raw_result, MinimumEigensolverResult):
            eigenstate_result = EigenstateResult()
            eigenstate_result.raw_result = raw_result
            eigenstate_result.eigenenergies = np.asarray([raw_result.eigenvalue])
            eigenstate_result.eigenstates = [raw_result.eigenstate]
            eigenstate_result.aux_operator_eigenvalues = raw_result.aux_operator_eigenvalues

        result = ElectronicStructureResult(eigenstate_result.data)
<<<<<<< HEAD
        result.computed_energies = eigenstate_result.eigenenergies
=======
        result.computed_energies = np.asarray([e.real for e in eigenstate_result.eigenenergies])
>>>>>>> 5c0aea80
        result.hartree_fock_energy = self._hf_energy
        result.nuclear_repulsion_energy = self._nuclear_repulsion_energy
        if self._nuclear_dipole_moment is not None:
            result.nuclear_dipole_moment = tuple(x for x in self._nuclear_dipole_moment)
        result.ph_extracted_energy = self._ph_energy_shift
        result.frozen_extracted_energy = self._energy_shift
        if result.aux_operator_eigenvalues is not None:
            # the first three values are hardcoded to number of particles, angular momentum
            # and magnetization in this order
            result.num_particles = []
            result.total_angular_momentum = []
            result.magnetization = []
            result.computed_dipole_moment = []
            result.ph_extracted_dipole_moment = []
            result.frozen_extracted_dipole_moment = []
            if not isinstance(result.aux_operator_eigenvalues, list):
                aux_operator_eigenvalues = [result.aux_operator_eigenvalues]
            else:
                aux_operator_eigenvalues = result.aux_operator_eigenvalues
            for aux_op_eigenvalues in aux_operator_eigenvalues:
                if aux_op_eigenvalues[0] is not None:
                    result.num_particles.append(aux_op_eigenvalues[0][0].real)

                if aux_op_eigenvalues[1] is not None:
                    result.total_angular_momentum.append(aux_op_eigenvalues[1][0].real)

                if aux_op_eigenvalues[2] is not None:
                    result.magnetization.append(aux_op_eigenvalues[2][0].real)

                # the next three are hardcoded to Dipole moments, if they are set
                if len(aux_op_eigenvalues) >= 6 and self._has_dipole_moments:
                    # check if the names match
                    # extract dipole moment in each axis
                    dipole_moment = []
                    for moment in aux_op_eigenvalues[3:6]:
                        if moment is not None:
                            dipole_moment += [moment[0].real]
                        else:
                            dipole_moment += [None]

                    result.reverse_dipole_sign = self._reverse_dipole_sign
                    result.computed_dipole_moment.append(cast(DipoleTuple,
                                                              tuple(dipole_moment)))
                    result.ph_extracted_dipole_moment.append(
                        (self._ph_x_dipole_shift, self._ph_y_dipole_shift,
                         self._ph_z_dipole_shift))
                    result.frozen_extracted_dipole_moment.append(
                        (self._x_dipole_shift, self._y_dipole_shift,
                         self._z_dipole_shift))

        return result

    @staticmethod
    def _try_reduce_fermionic_operator(fer_op: FermionicOperator,
                                       freeze_list: List,
                                       remove_list: List) -> Tuple:
        """
        Trying to reduce the fermionic operator w.r.t to freeze and remove list if provided

        Args:
            fer_op: fermionic operator
            freeze_list: freeze list of orbitals
            remove_list: remove list of orbitals

        Returns:
            (fermionic_operator, energy_shift, did_shift)
        """
        # pylint: disable=len-as-condition
        did_shift = False
        energy_shift = 0.0
        if len(freeze_list) > 0:
            fer_op, energy_shift = fer_op.fermion_mode_freezing(freeze_list)
            did_shift = True
        if len(remove_list) > 0:
            fer_op = fer_op.fermion_mode_elimination(remove_list)
        return fer_op, energy_shift, did_shift

    @staticmethod
    def _map_fermionic_operator_to_qubit(fer_op: FermionicOperator,
                                         qubit_mapping: str,
                                         num_particles: List[int],
                                         two_qubit_reduction: bool) -> WeightedPauliOperator:
        """

        Args:
            fer_op: Fermionic Operator
            qubit_mapping: fermionic to qubit mapping
            num_particles: number of particles
            two_qubit_reduction: two qubit reduction

        Returns:
            qubit operator
        """

        qubit_op = fer_op.mapping(map_type=qubit_mapping, threshold=0.00000001)
        if qubit_mapping == 'parity' and two_qubit_reduction:
            qubit_op = Z2Symmetries.two_qubit_reduction(qubit_op, num_particles)
        return qubit_op

    @staticmethod
    def _build_single_hopping_operator(index, num_particles, num_orbitals, qubit_mapping,
                                       two_qubit_reduction, z2_symmetries):

        h_1 = np.zeros((num_orbitals, num_orbitals), dtype=complex)
        h_2 = np.zeros((num_orbitals, num_orbitals, num_orbitals, num_orbitals), dtype=complex)
        if len(index) == 2:
            i, j = index
            h_1[i, j] = 4.0
        elif len(index) == 4:
            i, j, k, m = index
            h_2[i, j, k, m] = 16.0
        fer_op = FermionicOperator(h_1, h_2)
        qubit_op = fer_op.mapping(qubit_mapping)
        if qubit_mapping == 'parity' and two_qubit_reduction:
            qubit_op = Z2Symmetries.two_qubit_reduction(qubit_op, num_particles)

        commutativities = []
        if not z2_symmetries.is_empty():
            for symmetry in z2_symmetries.symmetries:
                symmetry_op = WeightedPauliOperator(paulis=[[1.0, symmetry]])
                commuting = qubit_op.commute_with(symmetry_op)
                anticommuting = qubit_op.anticommute_with(symmetry_op)

                if commuting != anticommuting:  # only one of them is True
                    if commuting:
                        commutativities.append(True)
                    elif anticommuting:
                        commutativities.append(False)
                else:
                    raise AquaError("Symmetry {} is nor commute neither anti-commute "
                                    "to exciting operator.".format(symmetry.to_label()))

        return qubit_op, commutativities

    def build_hopping_operators(self, excitations: Union[str, List[List[int]]] = 'sd'):
        """

        Args:
            excitations:

        Returns:

        """

        num_orbitals, num_alpha, num_beta, _ , _ = self._active_dof

        if isinstance(excitations, str):
            se_list, de_list = UCCSD.compute_excitation_lists([num_alpha,num_beta], num_orbitals,
                                                                excitation_type=excitations)
            excitations_list = se_list+de_list
        else:
            excitations_list = excitations


        size = len(excitations_list)

        # # get all to-be-processed index
        # mus, nus = np.triu_indices(size)

        # build all hopping operators
        hopping_operators = {}
        type_of_commutativities = {}
        excitation_indices = {}
        to_be_executed_list = []
        for idx in range(size):
            to_be_executed_list += [excitations_list[idx], list(reversed(excitations_list[idx]))]
            hopping_operators['E_{}'.format(idx)] = None
            hopping_operators['Edag_{}'.format(idx)] = None
            type_of_commutativities['E_{}'.format(idx)] = None
            type_of_commutativities['Edag_{}'.format(idx)] = None
            excitation_indices['E_{}'.format(idx)] = excitations_list[idx]
            excitation_indices['Edag_{}'.format(idx)] = list(reversed(excitations_list[idx]))


        result = parallel_map(self._build_single_hopping_operator,
                              to_be_executed_list,
                              task_args=(num_alpha+num_beta, num_orbitals,
                                         self._qubit_mapping,
                                         self._two_qubit_reduction, self._molecule_info['z2_symmetries']),
                              num_processes=aqua_globals.num_processes)

        for key, res in zip(hopping_operators.keys(), result):
            hopping_operators[key] = res[0]
            type_of_commutativities[key] = res[1]

        return hopping_operators, type_of_commutativities, excitation_indices<|MERGE_RESOLUTION|>--- conflicted
+++ resolved
@@ -550,11 +550,7 @@
             eigenstate_result.aux_operator_eigenvalues = raw_result.aux_operator_eigenvalues
 
         result = ElectronicStructureResult(eigenstate_result.data)
-<<<<<<< HEAD
-        result.computed_energies = eigenstate_result.eigenenergies
-=======
         result.computed_energies = np.asarray([e.real for e in eigenstate_result.eigenenergies])
->>>>>>> 5c0aea80
         result.hartree_fock_energy = self._hf_energy
         result.nuclear_repulsion_energy = self._nuclear_repulsion_energy
         if self._nuclear_dipole_moment is not None:
