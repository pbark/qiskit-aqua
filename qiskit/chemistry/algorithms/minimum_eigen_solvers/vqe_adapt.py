# This code is part of Qiskit.
#
# (C) Copyright IBM 2018, 2020.
#
# This code is licensed under the Apache License, Version 2.0. You may
# obtain a copy of this license in the LICENSE.txt file in the root directory
# of this source tree or at http://www.apache.org/licenses/LICENSE-2.0.
#
# Any modifications or derivative works of this code must retain this
# copyright notice, and modified files need to carry a notice indicating
# that they have been altered from the originals.

"""
An adaptive VQE implementation.
"""

from typing import Optional, List, Union, Dict
import logging
import warnings
import re
import numpy as np

from qiskit.providers import BaseBackend
from qiskit.providers import Backend
from qiskit import ClassicalRegister
from qiskit.aqua import QuantumInstance, AquaError
from qiskit.aqua.algorithms import VQAlgorithm, VQE, VQEResult
from qiskit.chemistry.components.variational_forms import UCCSD
from qiskit.aqua.operators import WeightedPauliOperator
from qiskit.aqua.operators import LegacyBaseOperator
from qiskit.aqua.components.optimizers import Optimizer
from qiskit.aqua.components.variational_forms import VariationalForm
from qiskit.aqua.utils.validation import validate_min

logger = logging.getLogger(__name__)


class VQEAdapt(VQAlgorithm):
    """DEPRECATED. The Adaptive VQE algorithm.

    See https://arxiv.org/abs/1812.11173
    """

    # TODO make re-usable, implement MinimumEignesolver interface
    def __init__(self, operator: LegacyBaseOperator,
                 var_form_base: VariationalForm, optimizer: Optimizer,
                 initial_point: Optional[np.ndarray] = None,
                 excitation_pool: Optional[List[WeightedPauliOperator]] = None,
                 threshold: float = 1e-5,
                 delta: float = 1,
                 max_iterations: Optional[int] = None,
                 max_evals_grouped: int = 1,
                 aux_operators: Optional[List[LegacyBaseOperator]] = None,
                 quantum_instance: Optional[
                     Union[QuantumInstance, Backend, BaseBackend]] = None) -> None:
        """
        Args:
            operator: Qubit operator
            var_form_base: base parameterized variational form
            optimizer: the classical optimizer algorithm
            initial_point: optimizer initial point
            excitation_pool: list of excitation operators
            threshold: absolute threshold value for gradients, has a min. value of 1e-15.
            delta: finite difference step size for gradient computation,
                    has a min. value of 1e-5.
            max_iterations: maximum number of macro iterations of the VQEAdapt algorithm.
            max_evals_grouped: max number of evaluations performed simultaneously
            aux_operators: Auxiliary operators to be evaluated at each eigenvalue
            quantum_instance: Quantum Instance or Backend

        Raises:
            ValueError: if var_form_base is not an instance of UCCSD.
            See also: qiskit/chemistry/components/variational_forms/uccsd_adapt.py
        """
        warnings.warn('The qiskit.chemistry.algorithms.minimum_eigen_solvers.VQEAdapt object is '
                      'deprecated as of 0.8.0 and will be removed no sooner than 3 months after the'
<<<<<<< HEAD
                      ' release. You should use qiskit.chemistry.ground_state_calculation.AdaptVQE '
                      'instead.', DeprecationWarning, stacklevel=2)
=======
                      ' release. You should use qiskit.chemistry.algorithms.ground_state_solvers.'
                      'AdaptVQE instead.', DeprecationWarning, stacklevel=2)
>>>>>>> 6bd4c10e
        validate_min('threshold', threshold, 1e-15)
        validate_min('delta', delta, 1e-5)
        super().__init__(var_form=var_form_base,
                         optimizer=optimizer,
                         initial_point=initial_point,
                         quantum_instance=quantum_instance)
        self._ret = None  # type: Dict
        self._optimizer.set_max_evals_grouped(max_evals_grouped)
        if initial_point is None:
            self._initial_point = var_form_base.preferred_init_points
        self._operator = operator
        if not isinstance(var_form_base, UCCSD):
            raise ValueError("var_form_base has to be an instance of UCCSD.")
        self._var_form_base = var_form_base
        self._var_form_base.manage_hopping_operators()
        self._excitation_pool = self._var_form_base.excitation_pool \
            if excitation_pool is None else excitation_pool
        self._threshold = threshold
        self._delta = delta
        self._max_iterations = max_iterations
        self._aux_operators = []
        if aux_operators is not None:
            aux_operators = \
                [aux_operators] if not isinstance(aux_operators, list) else aux_operators
            for aux_op in aux_operators:
                self._aux_operators.append(aux_op)

    def _compute_gradients(self, excitation_pool, theta, delta,
                           var_form, operator, optimizer):
        """
        Computes the gradients for all available excitation operators.

        Args:
            excitation_pool (list): pool of excitation operators
            theta (list): list of (up to now) optimal parameters
            delta (float): finite difference step size (for gradient computation)
            var_form (VariationalForm): current variational form
            operator (LegacyBaseOperator): system Hamiltonian
            optimizer (Optimizer): classical optimizer algorithm

        Returns:
            list: List of pairs consisting of gradient and excitation operator.
        """
        res = []
        # compute gradients for all excitation in operator pool
        for exc in excitation_pool:
            # push next excitation to variational form
            var_form.push_hopping_operator(exc)
            # construct auxiliary VQE instance
            vqe = VQE(operator, var_form, optimizer)
            vqe.quantum_instance = self.quantum_instance
            # evaluate energies
            parameter_sets = theta + [-delta] + theta + [delta]
            energy_results = vqe._energy_evaluation(np.asarray(parameter_sets))
            # compute gradient
            gradient = (energy_results[0] - energy_results[1]) / (2 * delta)
            res.append((np.abs(gradient), exc))
            # pop excitation from variational form
            var_form.pop_hopping_operator()

        return res

    def _run(self) -> 'VQEAdaptResult':
        """
        Run the algorithm to compute the minimum eigenvalue.

        Returns:
            dict: Dictionary of results

        Raises:
            AquaError: wrong setting of operator and backend.
        """
        self._ret = {}  # TODO should be eliminated
        # self._operator = VQE._config_the_best_mode(self, self._operator,
        #                                            self._quantum_instance.backend)
        self._quantum_instance.circuit_summary = True

        threshold_satisfied = False
        alternating_sequence = False
        max_iterations_exceeded = False
        prev_op_indices = []
        theta = []  # type: List
        max_grad = (0, 0)
        iteration = 0
        while self._max_iterations is None or iteration < self._max_iterations:
            iteration += 1
            logger.info('--- Iteration #%s ---', str(iteration))
            # compute gradients
            cur_grads = self._compute_gradients(self._excitation_pool, theta, self._delta,
                                                self._var_form_base, self._operator,
                                                self._optimizer)
            # pick maximum gradient
            max_grad_index, max_grad = max(enumerate(cur_grads),
                                           key=lambda item: np.abs(item[1][0]))
            # store maximum gradient's index for cycle detection
            prev_op_indices.append(max_grad_index)
            # log gradients
            gradlog = "\nGradients in iteration #{}".format(str(iteration))
            gradlog += "\nID: Excitation Operator: Gradient  <(*) maximum>"
            for i, grad in enumerate(cur_grads):
                gradlog += '\n{}: {}: {}'.format(str(i), str(grad[1]), str(grad[0]))
                if grad[1] == max_grad[1]:
                    gradlog += '\t(*)'
            logger.info(gradlog)
            if np.abs(max_grad[0]) < self._threshold:
                logger.info("Adaptive VQE terminated succesfully with a final maximum gradient: %s",
                            str(np.abs(max_grad[0])))
                threshold_satisfied = True
                break
            # check indices of picked gradients for cycles
            if VQEAdapt._check_cyclicity(prev_op_indices):
                logger.info("Alternating sequence found. Finishing.")
                logger.info("Final maximum gradient: %s", str(np.abs(max_grad[0])))
                alternating_sequence = True
                break
            # add new excitation to self._var_form_base
            self._var_form_base.push_hopping_operator(max_grad[1])
            theta.append(0.0)
            # run VQE on current Ansatz
            algorithm = VQE(self._operator, self._var_form_base, self._optimizer,
                            initial_point=theta)
            vqe_result = algorithm.run(self._quantum_instance)
            self._ret['opt_params'] = vqe_result.optimal_point
            theta = vqe_result.optimal_point.tolist()
        else:
            # reached maximum number of iterations
            max_iterations_exceeded = True
            logger.info("Maximum number of iterations reached. Finishing.")
            logger.info("Final maximum gradient: %s", str(np.abs(max_grad[0])))

        # once finished evaluate auxiliary operators if any
        if self._aux_operators is not None and self._aux_operators:
            algorithm = VQE(self._operator, self._var_form_base, self._optimizer,
                            initial_point=theta, aux_operators=self._aux_operators)
            vqe_result = algorithm.run(self._quantum_instance)
            self._ret['opt_params'] = vqe_result.optimal_point

        if threshold_satisfied:
            finishing_criterion = 'Threshold converged'
        elif alternating_sequence:
            finishing_criterion = 'Aborted due to cyclicity'
        elif max_iterations_exceeded:
            finishing_criterion = 'Maximum number of iterations reached'
        else:
            raise AquaError('The algorithm finished due to an unforeseen reason!')

        # extend VQE returned information with additional outputs
        result = VQEAdaptResult()
        result.combine(vqe_result)
        result.num_iterations = iteration
        result.final_max_gradient = max_grad[0]
        result.finishing_criterion = finishing_criterion

        logger.info('The final energy is: %s', str(result.optimal_value.real))
        return result

    @staticmethod
    def _check_cyclicity(indices: List) -> bool:
        """
        Auxiliary function to check for cycles in the indices of the selected excitations.

        Returns:
            bool: Whether repeating sequences of indices have been detected.
        """
        cycle_regex = re.compile(r"(\b.+ .+\b)( \b\1\b)+")
        # reg-ex explanation:
        # 1. (\b.+ .+\b) will match at least two numbers and try to match as many as possible. The
        #    word boundaries in the beginning and end ensure that now numbers are split into digits.
        # 2. the match of this part is placed into capture group 1
        # 3. ( \b\1\b)+ will match a space followed by the contents of capture group 1 (again
        #    delimited by word boundaries to avoid separation into digits).
        # -> this results in any sequence of at least two numbers being detected
        match = cycle_regex.search(' '.join(map(str, indices)))
        logger.debug('Cycle detected: %s', match)
        # Additionally we also need to check whether the last two numbers are identical, because the
        # reg-ex above will only find cycles of at least two consecutive numbers.
        # It is sufficient to assert that the last two numbers are different due to the iterative
        # nature of the algorithm.
        return match is not None or (len(indices) > 1 and indices[-2] == indices[-1])

    def get_optimal_cost(self):
        if 'opt_params' not in self._ret:
            raise AquaError("Cannot return optimal cost before running the "
                            "algorithm to find optimal params.")
        return self._ret['min_val']

    def get_optimal_circuit(self):
        if 'opt_params' not in self._ret:
            raise AquaError("Cannot find optimal circuit before running the "
                            "algorithm to find optimal params.")
        return self._var_form_base.construct_circuit(self._ret['opt_params'])

    def get_optimal_vector(self):
        # pylint: disable=import-outside-toplevel
        from qiskit.aqua.utils.run_circuits import find_regs_by_name

        if 'opt_params' not in self._ret:
            raise AquaError("Cannot find optimal vector before running the "
                            "algorithm to find optimal params.")
        qc = self.get_optimal_circuit()
        if self._quantum_instance.is_statevector:
            ret = self._quantum_instance.execute(qc)
            self._ret['min_vector'] = ret.get_statevector(qc)
        else:
            c = ClassicalRegister(qc.width(), name='c')
            q = find_regs_by_name(qc, 'q')
            qc.add_register(c)
            qc.barrier(q)
            qc.measure(q, c)
            tmp_cache = self._quantum_instance.circuit_cache
            self._quantum_instance._circuit_cache = None
            ret = self._quantum_instance.execute(qc)
            self._quantum_instance._circuit_cache = tmp_cache
            self._ret['min_vector'] = ret.get_counts(qc)
        return self._ret['min_vector']

    @property
    def optimal_params(self):
        if 'opt_params' not in self._ret:
            raise AquaError("Cannot find optimal params before running the algorithm.")
        return self._ret['opt_params']


class VQEAdaptResult(VQEResult):
    """ VQE Result."""

    @property
    def num_iterations(self) -> int:
        """ Returns number of iterations """
        return self.get('num_iterations')

    @num_iterations.setter
    def num_iterations(self, value: int) -> None:
        """ Sets number of iterations """
        self.data['num_iterations'] = value

    @property
    def final_max_gradient(self) -> float:
        """ Returns final maximum gradient """
        return self.get('final_max_gradient')

    @final_max_gradient.setter
    def final_max_gradient(self, value: float) -> None:
        """ Sets final maximum gradient """
        self.data['final_max_gradient'] = value

    @property
    def finishing_criterion(self) -> str:
        """ Returns finishing criterion """
        return self.get('finishing_criterion')

    @finishing_criterion.setter
    def finishing_criterion(self, value: str) -> None:
        """ Sets finishing criterion """
        self.data['finishing_criterion'] = value

    def __getitem__(self, key: object) -> object:
        if key == 'final_max_grad':
            warnings.warn('final_max_grad deprecated, use final_max_gradient property.',
                          DeprecationWarning)
            return super().__getitem__('final_max_gradient')

        return super().__getitem__(key)<|MERGE_RESOLUTION|>--- conflicted
+++ resolved
@@ -74,13 +74,8 @@
         """
         warnings.warn('The qiskit.chemistry.algorithms.minimum_eigen_solvers.VQEAdapt object is '
                       'deprecated as of 0.8.0 and will be removed no sooner than 3 months after the'
-<<<<<<< HEAD
-                      ' release. You should use qiskit.chemistry.ground_state_calculation.AdaptVQE '
-                      'instead.', DeprecationWarning, stacklevel=2)
-=======
                       ' release. You should use qiskit.chemistry.algorithms.ground_state_solvers.'
                       'AdaptVQE instead.', DeprecationWarning, stacklevel=2)
->>>>>>> 6bd4c10e
         validate_min('threshold', threshold, 1e-15)
         validate_min('delta', delta, 1e-5)
         super().__init__(var_form=var_form_base,
