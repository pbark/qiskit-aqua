# This code is part of Qiskit.
#
# (C) Copyright IBM 2020.
#
# This code is licensed under the Apache License, Version 2.0. You may
# obtain a copy of this license in the LICENSE.txt file in the root directory
# of this source tree or at http://www.apache.org/licenses/LICENSE-2.0.
#
# Any modifications or derivative works of this code must retain this
# copyright notice, and modified files need to carry a notice indicating
# that they have been altered from the originals.

"""
This module implements a 1D Morse potential.
"""

from typing import List, Optional, Tuple
import numpy as np
from scipy.optimize import curve_fit

from qiskit.chemistry.algorithms.pes_samplers.potentials.potential_base import PotentialBase
from qiskit.chemistry.drivers import Molecule
import qiskit.chemistry.constants as const


class MorsePotential(PotentialBase):
    """
    Implements a 1D Morse potential.
    Input units are Angstroms (distance between the two atoms),
        and output units are Hartrees (molecular energy).
    """
    # Works in Angstroms and Hartrees

    def __init__(self, molecule: Molecule):
        """
        Initializes the potential to the zero-function.
        fit() should be used afterwards to fit the potential to
            computed molecular energies.

        Args:
            molecule: the underlying molecule.

        Raises:
            ValueError: Only implemented for diatomic molecules
        """
        # Initialize with zero-potential.
        # Later - fit energy values (fit)
        self.d_e = 0.0
        self.m_shift = 0.0
        self.alpha = 0.0
        self.r_0 = 0.0
        if molecule.masses is not None:
            self._m_a = molecule.masses[0]
            self._m_b = molecule.masses[1]
        else:
            raise ValueError(
<<<<<<< HEAD
                'Molecule massses need to be provided')
=======
                'Molecule masses need to be provided')
>>>>>>> ff131769

    @staticmethod
    def fit_function(x: float,
                     d_e: float,
                     alpha: float,
                     r_0: float,
                     m_shift: float) -> float:
        """Functional form of the potential.

        Args:
            x: x parameter of morse potential
            d_e: d_e parameter of morse potential
            alpha: alpha parameter of morse potential
            r_0: r_0 parameter of morse potential
            m_shift: m_shift parameter of morse potential

        Returns:
            potential functional form
        """
        # d_e (Hartree), alpha (1/Angstrom), r_0 (Angstrom)
        return d_e * (1 - np.exp(-alpha * (x - r_0))) ** 2 + m_shift

    def eval(self, x: float) -> float:
        """After fitting the data to the fit function, predict the energy at a point x.

        Args:
            x: value to evaluate surface in

        Returns:
            value of surface in point x
        """
        # Expects Angstroms returns Hartrees
        return self.fit_function(x, self.d_e,
                                 self.alpha, self.r_0, self.m_shift)

    def update_molecule(self, molecule: Molecule) -> None:
        """Updates the underlying molecule.

        Args:
            molecule: chemistry molecule

        Raises:
            ValueError: Only implemented for diatomic molecules

        """
        # Check the provided molecule
        super().update_molecule(molecule)
        if molecule.masses is None:
            raise ValueError(
                'Molecule massses need to be provided')
        if len(molecule.masses) != 2:
            raise ValueError(
                'Morse potential only works for diatomic molecules!')
        self._m_a = molecule.masses[0]
        self._m_b = molecule.masses[1]

    def fit(self, xdata: List[float], ydata: List[float],
            initial_vals: Optional[List[float]] = None,
            bounds_list: Optional[Tuple[List[float], List[float]]] = None
            ) -> None:
        """Fits a potential to computed molecular energies.

        Args:
            xdata: interatomic distance points (Angstroms)
            ydata: molecular energies (Hartrees)
            initial_vals: Initial values for fit parameters. None for default.
                    Order of parameters is d_e, alpha, r_0 and m_shift
                    (see fit_function implementation)
            bounds_list: Bounds for the fit parameters. None for default.
                    Order of parameters is d_e, alpha, r_0 and m_shift
                    (see fit_function implementation)
        """

        # do the Morse potential fit
        # here, the order of parameters is
        # [d_e (Hartree), alpha (1/ang), r_0 (ang), energy_shift (Hartree)]
        m_p0 = (initial_vals if initial_vals is not None
                else np.array([0.25, 2, 0.735, 1.5]))
        m_bounds = (bounds_list if bounds_list is not None
                    else ([0, 0, 0.3, -5],
                          [2.5, np.inf, 1.0, 5]))

        fit, _ = curve_fit(self.fit_function, xdata, ydata,
                           p0=m_p0, maxfev=100000, bounds=m_bounds)

        self.d_e = fit[0]
        self.alpha = fit[1]
        self.r_0 = fit[2]
        self.m_shift = fit[3]

    def get_equilibrium_geometry(self, scaling: float = 1.0) -> float:
        """Returns the interatomic distance corresponding to minimal energy.

        Args:
            scaling: Scaling to change units. (Default is 1.0 for Angstroms)

        Returns:
            interatomic distance corresponding to minimal energy
        """

        # Returns the distance for the minimal energy (scaled by 'scaling')
        # Default units (scaling=1.0) are Angstroms. Scale by 1E-10 to get
        # meters.
        return self.r_0 * scaling

    def get_minimal_energy(self, scaling: float = 1.0) -> float:
        """Returns the smallest molecular energy for the current fit.

        Args:
            scaling: Scaling to change units. (Default is 1.0 for Hartrees)

        Returns:
            smallest molecular energy for the current fit
        """
        # Returns the distance for the minimal energy (scaled by 'scaling'')
        # Default units (scaling=1.0) are Hartrees. Scale appropriately for
        # Joules (per mol).
        return self.m_shift * scaling

    def dissociation_energy(self, scaling: float = 1.0) -> float:
        """Returns the calculated dissociation energy for the current fit.

        Args:
            scaling: Scaling to change units. (Default is 1.0 for Hartrees)

        Returns:
            calculated dissociation energy for the current fit
        """
        # Returns the dissociation energy (scaled by 'scaling').
        # Default units (scaling=1.0) are Hartrees. Scale appropriately for
        # Joules (per mol).
        d_e = self.d_e
        diss_nrg = d_e - self.vibrational_energy_level(0)

        return diss_nrg * scaling

    def fundamental_frequency(self) -> float:
        """Returns the fundamental frequency for the current fit (in s^-1).

        Returns:
            fundamental frequency for the current fit
        """
        d_e = self.d_e * const.HARTREE_TO_J  # Hartree, need J/molecule
        alp = self.alpha * 1E10  # 1/angstrom, need 1/meter
        # r0 = self.r_0*1E-10  # angstrom, need meter
        m_r = (self._m_a * self._m_b) / (self._m_a + self._m_b)

        # omega_0 in units rad/s converted to 1/s by dividing by 2Pi
        omega_0 = np.sqrt((2 * d_e * alp ** 2) / m_r) / (2 * np.pi)

        # fundamental frequency in s**-1
        return omega_0

    def wave_number(self) -> float:
        """Returns the wave number for the current fit (in cm^-1).

        Returns:
            wave number for the current fit
        """
        return self.fundamental_frequency() / const.C_CM_PER_S

    def vibrational_energy_level(self, n: int) -> float:
        """Returns the n-th vibrational energy level for the current fit (in Hartrees).

        Args:
            n: vibrational mode

        Returns:
            vibrational energy level for the current fit
        """
        d_e = self.d_e * const.HARTREE_TO_J  # Hartree, need J/molecule

        omega_0 = self.fundamental_frequency()
        e_n = const.H_J_S * omega_0 * (n + 0.5) - \
            ((const.H_J_S * omega_0 * (n + 0.5)) ** 2) / (4 * d_e)

        # energy level
        return e_n * const.J_TO_HARTREE

    def get_maximum_trusted_level(self, n: int = 0) -> float:
        """
        Returns the maximum energy level for which the particular
        implementation still provides a good approximation of reality.

        Args:
            n: vibronic mode

        Returns:
            maximum_trusted_level estimated
        """
        # For the formula below, see
        # "Partition Functions", by Popovas A., et.al
        # Astronomy & Astrophysics, Vol. 595, November 2016
        # https://doi.org/10.1051/0004-6361/201527209
        return np.floor(
            2 * self.dissociation_energy(const.HARTREE_TO_J) /
            (const.H_J_S * self.fundamental_frequency())
        )<|MERGE_RESOLUTION|>--- conflicted
+++ resolved
@@ -54,11 +54,7 @@
             self._m_b = molecule.masses[1]
         else:
             raise ValueError(
-<<<<<<< HEAD
-                'Molecule massses need to be provided')
-=======
                 'Molecule masses need to be provided')
->>>>>>> ff131769
 
     @staticmethod
     def fit_function(x: float,
