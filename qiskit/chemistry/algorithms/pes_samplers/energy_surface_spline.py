--- conflicted
+++ resolved
@@ -27,13 +27,6 @@
     """
 
     def __init__(self):
-<<<<<<< HEAD
-=======
-        """
-        Constructor.
-        """
-        super().__init__()
->>>>>>> dfbbb3b9
         self._eval = None
         self.eval_d = None
         self.min_x = None
