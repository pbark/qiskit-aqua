# -*- coding: utf-8 -*-

# This code is part of Qiskit.
#
# (C) Copyright IBM 2018, 2019.
#
# This code is licensed under the Apache License, Version 2.0. You may
# obtain a copy of this license in the LICENSE.txt file in the root directory
# of this source tree or at http://www.apache.org/licenses/LICENSE-2.0.
#
# Any modifications or derivative works of this code must retain this
# copyright notice, and modified files need to carry a notice indicating
# that they have been altered from the originals.
"""
This trial wavefunction is a Unitary Coupled-Cluster Single and Double excitations
variational form.
For more information, see https://arxiv.org/abs/1805.04340
Also, for more information on the tapering see: https://arxiv.org/abs/1701.08213
And for singlet q-UCCD (full) and pair q-UCCD see: https://arxiv.org/abs/1911.10864
"""

from typing import Optional, Union, List
import logging
import sys
import collections
import copy

import numpy as np
from qiskit.aqua.utils.validation import validate_min, validate_in_set
from qiskit import QuantumRegister, QuantumCircuit
from qiskit.tools import parallel_map
from qiskit.tools.events import TextProgressBar

from qiskit.aqua import aqua_globals
from qiskit.aqua.components.initial_states import InitialState
from qiskit.aqua.operators import WeightedPauliOperator, Z2Symmetries
from qiskit.aqua.components.variational_forms import VariationalForm
from qiskit.chemistry.fermionic_operator import FermionicOperator

logger = logging.getLogger(__name__)


class UCCSD(VariationalForm):
    """
    This trial wavefunction is a Unitary Coupled-Cluster Single and Double excitations
    variational form.
    For more information, see https://arxiv.org/abs/1805.04340
    And for the singlet q-UCCD (full) and pair q-UCCD) see: https://arxiv.org/abs/1911.10864
    """

<<<<<<< HEAD
    CONFIGURATION = {
        'name': 'UCCSD',
        'description': 'UCCSD Variational Form',
        'input_schema': {
            '$schema': 'http://json-schema.org/draft-07/schema#',
            'id': 'uccsd_schema',
            'type': 'object',
            'properties': {
                'depth': {
                    'type': 'integer',
                    'default': 1,
                    'minimum': 1
                },
                'num_orbitals': {
                    'type': 'integer',
                    'default': 4,
                    'minimum': 1
                },
                'num_particles': {
                    'type': ['array', 'integer'],
                    'default': [1, 1],
                    'contains': {
                        'type': 'integer'
                    },
                    'minItems': 2,
                    'maxItems': 2
                },
                'active_occupied': {
                    'type': ['array', 'null'],
                    'default': None
                },
                'active_unoccupied': {
                    'type': ['array', 'null'],
                    'default': None
                },
                'qubit_mapping': {
                    'type': 'string',
                    'default': 'parity',
                    'enum': ['jordan_wigner', 'parity', 'bravyi_kitaev']
                },
                'two_qubit_reduction': {
                    'type': 'boolean',
                    'default': True
                },
                'num_time_slices': {
                    'type': 'integer',
                    'default': 1,
                    'minimum': 1
                },
                'method_singles': {
                    'type': 'string',
                    'default': 'both',
                    'enum': ['both', 'alpha', 'beta']
                },
                'method_doubles': {
                    'type': 'string',
                    'default': 'ucc',
                    'enum': ['ucc', 'pucc', 'succ', 'succ_full']
                },
                'excitation_type': {
                    'type': 'string',
                    'default': 'sd',
                    'enum': ['sd', 's', 'd']
                },
            },
            'additionalProperties': False
        },
        'depends': [
            {
                'pluggable_type': 'initial_state',
                'default': {
                    'name': 'HartreeFock',
                }
            },
        ],
    }

    def __init__(self, num_qubits, depth, num_orbitals, num_particles,
                 active_occupied=None, active_unoccupied=None, initial_state=None,
                 qubit_mapping='parity', two_qubit_reduction=True, num_time_slices=1,
                 shallow_circuit_concat=True, z2_symmetries=None,
                 method_singles='both', method_doubles='ucc', excitation_type='sd',
                 same_spin_doubles=True, ignore_excitation_tapering=False):
        """Constructor.

        Args:
            num_qubits (int): number of qubits
            depth (int): number of replica of basic module
            num_orbitals (int): number of spin orbitals
            num_particles (Union(list, int)): number of particles, if it is a list,
                                        the first number is alpha and the second number if beta.
            active_occupied (list): list of occupied orbitals to consider as active space
            active_unoccupied (list): list of unoccupied orbitals to consider as active space
            initial_state (InitialState): An initial state object.
            qubit_mapping (str): qubit mapping type.
            two_qubit_reduction (bool): two qubit reduction is applied or not.
            num_time_slices (int): parameters for dynamics.
            z2_symmetries (Z2Symmetries): represent the Z2 symmetries, including symmetries,
                                          sq_paulis, sq_list, tapering_values, and cliffords
            shallow_circuit_concat (bool): indicate whether to use shallow (cheap) mode for
                                           circuit concatenation
            method_singles (str): specify the single excitation considered. 'alpha', 'beta',
                                  'both' only alpha or beta spin-orbital single excitations or
                                  both (all of them)
            method_doubles (str): specify the single excitation considered. 'ucc' (conventional
                                  ucc), succ (singlet ucc), succ_full (singlet ucc full),
                                  'pucc' (pair ucc)
            excitation_type (str): specify the excitation type 'sd', 's', 'd' respectively
                                   for single and double, only single, only double excitations.
            same_spin_doubles (bool):, enable double excitations of the same spin.
            ignore_excitation_tapering (bool): keep all the excitation regardless if tapering is
            used.
=======
    def __init__(self, num_qubits: int,
                 depth: int,
                 num_orbitals: int,
                 num_particles: Union[List[int], int],
                 active_occupied: Optional[List[int]] = None,
                 active_unoccupied: Optional[List[int]] = None,
                 initial_state: Optional[InitialState] = None,
                 qubit_mapping: str = 'parity',
                 two_qubit_reduction: bool = True,
                 num_time_slices: int = 1,
                 shallow_circuit_concat: bool = True,
                 z2_symmetries: Optional[Z2Symmetries] = None,
                 method_singles: str = 'both',
                 method_doubles: str = 'ucc',
                 excitation_type: str = 'sd',
                 same_spin_doubles: bool = True,
                 force_no_tap_excitation: bool = False) -> None:
        """Constructor.

        Args:
            num_qubits: number of qubits, has a min. value of 1.
            depth: number of replica of basic module, has a min. value of 1.
            num_orbitals: number of spin orbitals, has a min. value of 1.
            num_particles: number of particles, if it is a list,
                            the first number is alpha and the second number if beta.
            active_occupied: list of occupied orbitals to consider as active space.
            active_unoccupied: list of unoccupied orbitals to consider as active space.
            initial_state: An initial state object.
            qubit_mapping: qubit mapping type.
            two_qubit_reduction: two qubit reduction is applied or not.
            num_time_slices: parameters for dynamics, has a min. value of 1.
            shallow_circuit_concat: indicate whether to use shallow (cheap) mode for
                                           circuit concatenation.
            z2_symmetries: represent the Z2 symmetries, including symmetries,
                            sq_paulis, sq_list, tapering_values, and cliffords.
            method_singles: specify the single excitation considered. 'alpha', 'beta',
                                'both' only alpha or beta spin-orbital single excitations or
                                both (all of them)
            method_doubles: specify the single excitation considered. 'ucc' (conventional
                                ucc), succ (singlet ucc), succ_full (singlet ucc full)
            excitation_type: specify the excitation type 'sd', 's', 'd' respectively
                                for single and double, only single, only double excitations.
            same_spin_doubles: enable double excitations of the same spin.
            force_no_tap_excitation: keep all the excitation regardless if tapering is used.
>>>>>>> 8be34726

         Raises:
             ValueError: Computed qubits do not match actual value
        """
        validate_min('num_qubits', num_qubits, 1)
        validate_min('depth', depth, 1)
        validate_min('num_orbitals', num_orbitals, 1)
        if isinstance(num_particles, list) and len(num_particles) != 2:
            raise ValueError('Num particles value {}. Number of values allowed is 2'.format(
                num_particles))
        validate_in_set('qubit_mapping', qubit_mapping,
                        {'jordan_wigner', 'parity', 'bravyi_kitaev'})
        validate_min('num_time_slices', num_time_slices, 1)
        validate_in_set('method_singles', method_singles, {'both', 'alpha', 'beta'})
        validate_in_set('method_doubles', method_doubles, {'ucc', 'pucc', 'succ', 'succ_full'})
        validate_in_set('excitation_type', excitation_type, {'sd', 's', 'd'})
        super().__init__()

        self._z2_symmetries = Z2Symmetries([], [], [], []) \
            if z2_symmetries is None else z2_symmetries

        self._num_qubits = num_orbitals if not two_qubit_reduction else num_orbitals - 2
        self._num_qubits = self._num_qubits if self._z2_symmetries.is_empty() \
            else self._num_qubits - len(self._z2_symmetries.sq_list)
        if self._num_qubits != num_qubits:
            raise ValueError('Computed num qubits {} does not match actual {}'
                             .format(self._num_qubits, num_qubits))
        self._depth = depth
        self._num_orbitals = num_orbitals
        if isinstance(num_particles, list):
            self._num_alpha = num_particles[0]
            self._num_beta = num_particles[1]
        else:
            logger.info("We assume that the number of alphas and betas are the same.")
            self._num_alpha = num_particles // 2
            self._num_beta = num_particles // 2

        self._num_particles = [self._num_alpha, self._num_beta]

        if sum(self._num_particles) > self._num_orbitals:
            raise ValueError('# of particles must be less than or equal to # of orbitals.')

        self._initial_state = initial_state
        self._qubit_mapping = qubit_mapping
        self._two_qubit_reduction = two_qubit_reduction
        self._num_time_slices = num_time_slices
        self._shallow_circuit_concat = shallow_circuit_concat

        # advanced parameters
        self._method_singles = method_singles
        self._method_doubles = method_doubles
        self._excitation_type = excitation_type
        self.same_spin_doubles = same_spin_doubles
        self._ignore_excitation_tapering = ignore_excitation_tapering

        self._single_excitations, self._double_excitations = \
            UCCSD.compute_excitation_lists([self._num_alpha, self._num_beta], self._num_orbitals,
                                           active_occupied, active_unoccupied,
                                           same_spin_doubles=self.same_spin_doubles,
                                           method_singles=self._method_singles,
                                           method_doubles=self._method_doubles,
                                           excitation_type=self._excitation_type,)

        self._hopping_ops, self._num_parameters = self._build_hopping_operators()
        self._excitation_pool = None
        self._bounds = [(-np.pi, np.pi) for _ in range(self._num_parameters)]

        self._logging_construct_circuit = True
        self._support_parameterized_circuit = True

        self.uccd_singlet = False
        if self._method_doubles == 'succ_full':
            self.uccd_singlet = True
            self._single_excitations, self._double_excitations = \
                UCCSD.compute_excitation_lists([self._num_alpha, self._num_beta],
                                               self._num_orbitals,
                                               active_occupied, active_unoccupied,
                                               same_spin_doubles=self.same_spin_doubles,
                                               method_singles=self._method_singles,
                                               method_doubles=self._method_doubles,
                                               excitation_type=self._excitation_type,
                                               )
        if self.uccd_singlet:
            self._hopping_ops, _ = self._build_hopping_operators()
        else:
            self._hopping_ops, self._num_parameters = self._build_hopping_operators()
            self._bounds = [(-np.pi, np.pi) for _ in range(self._num_parameters)]

        if self.uccd_singlet:
            self._double_excitations_grouped = \
                UCCSD.compute_excitation_lists_singlet(self._double_excitations, num_orbitals)
            self.num_groups = len(self._double_excitations_grouped)

            logging.debug('Grouped double excitations for singlet ucc')
            logging.debug(self._double_excitations_grouped)

            self._num_parameters = self.num_groups
            self._bounds = [(-np.pi, np.pi) for _ in range(self.num_groups)]

            # this will order the hopping operators
            self.labeled_double_excitations = []
            for i in range(len(self._double_excitations)):
                self.labeled_double_excitations.append((self._double_excitations[i], i))

            order_hopping_op = UCCSD.order_labels_for_hopping_ops(self._double_excitations,
                                                                  self._double_excitations_grouped)
            logging.debug('New order for hopping ops')
            logging.debug(order_hopping_op)

            self._hopping_ops_doubles_temp = []
            self._hopping_ops_doubles = self._hopping_ops[len(self._single_excitations):]
            for i in order_hopping_op:
                self._hopping_ops_doubles_temp.append(self._hopping_ops_doubles[i])

            self._hopping_ops[len(self._single_excitations):] = self._hopping_ops_doubles_temp

        self._logging_construct_circuit = True

    @property
    def single_excitations(self):
        """
        Getter of single excitation list
        Returns:
            list[list[int]]: single excitation list
        """
        return self._single_excitations

    @property
    def double_excitations(self):
        """
        Getter of double excitation list
        Returns:
            list[list[int]]: double excitation list
        """
        return self._double_excitations

    @property
    def excitation_pool(self):
        """
        Getter of full list of available excitations (called the pool)
        Returns:
            list[WeightedPauliOperator]: excitation pool
        """
        return self._excitation_pool

    def _build_hopping_operators(self):
        if logger.isEnabledFor(logging.DEBUG):
            TextProgressBar(sys.stderr)

        results = parallel_map(UCCSD._build_hopping_operator,
                               self._single_excitations + self._double_excitations,
                               task_args=(self._num_orbitals, self._num_particles,
                                          self._qubit_mapping, self._two_qubit_reduction,
                                          self._z2_symmetries,
                                          self._ignore_excitation_tapering),
                               num_processes=aqua_globals.num_processes)
        hopping_ops = []
        s_e_list = []
        d_e_list = []
        for op, index in results:
            if op is not None and not op.is_empty():
                hopping_ops.append(op)
                if len(index) == 2:  # for double excitation
                    s_e_list.append(index)
                else:  # for double excitation
                    d_e_list.append(index)

        self._single_excitations = s_e_list
        self._double_excitations = d_e_list

        num_parameters = len(hopping_ops) * self._depth
        return hopping_ops, num_parameters

    @staticmethod
    def _build_hopping_operator(index, num_orbitals, num_particles, qubit_mapping,
                                two_qubit_reduction, z2_symmetries,
                                ignore_excitation_tapering=False):
        """
        Builds a hopping operator given the list of indices (index) that is a single or a double
        excitation.

        Args:
            index (list): a single or double excitation (e.g. double excitation [0,1,2,3] for a 4
                          spin-orbital system)
            num_orbitals (int): number of spin-orbitals
            num_particles (int): number of electrons
            qubit_mapping (str): qubit mapping type
            two_qubit_reduction (bool): reduce the number of qubits by 2 if
                                        parity qubit mapping is used
            z2_symmetries (Z2Symmetries): class that contains the symmetries
                                          of hamiltonian for tapering
            ignore_excitation_tapering (bool): prevent tapering from eliminating excitations
        Returns:
            WeightedPauliOperator: qubit_op
            list: index
        """
        h_1 = np.zeros((num_orbitals, num_orbitals))
        h_2 = np.zeros((num_orbitals, num_orbitals, num_orbitals, num_orbitals))
        if len(index) == 2:
            i, j = index
            h_1[i, j] = 1.0
            h_1[j, i] = -1.0
        elif len(index) == 4:
            i, j, k, m = index
            h_2[i, j, k, m] = 1.0
            h_2[m, k, j, i] = -1.0

        dummpy_fer_op = FermionicOperator(h1=h_1, h2=h_2)
        qubit_op = dummpy_fer_op.mapping(qubit_mapping)
        if two_qubit_reduction:
            qubit_op = Z2Symmetries.two_qubit_reduction(qubit_op, num_particles)

        if not z2_symmetries.is_empty():
            symm_commuting = True
            for symmetry in z2_symmetries.symmetries:
                symmetry_op = WeightedPauliOperator(paulis=[[1.0, symmetry]])
                symm_commuting = qubit_op.commute_with(symmetry_op)
                if not symm_commuting:
                    break
            if not ignore_excitation_tapering:
                qubit_op = z2_symmetries.taper(qubit_op) if symm_commuting else None
            else:
                qubit_op = z2_symmetries.taper(qubit_op)

        if qubit_op is None:
            logger.debug('Excitation (%s) is skipped since it is not commuted '
                         'with symmetries', ','.join([str(x) for x in index]))
        return qubit_op, index

    def manage_hopping_operators(self):
        """
        Triggers the adaptive behavior of this UCCSD instance.
        This function is used by the Adaptive VQE algorithm. It stores the full list of available
        hopping operators in a so called "excitation pool" and clears the previous list to be empty.
        Furthermore, the depth is asserted to be 1 which is required by the Adaptive VQE algorithm.
        """
        # store full list of excitations as pool
        self._excitation_pool = self._hopping_ops.copy()

        # check depth parameter
        if self._depth != 1:
            logger.warning('The depth of the variational form was not 1 but %i which does not work \
                    in the adaptive VQE algorithm. Thus, it has been reset to 1.')
            self._depth = 1

        # reset internal excitation list to be empty
        self._hopping_ops = []
        self._num_parameters = len(self._hopping_ops) * self._depth
        self._bounds = [(-np.pi, np.pi) for _ in range(self._num_parameters)]

    def push_hopping_operator(self, excitation):
        """
        Pushes a new hopping operator.

        Args:
            excitation (WeightedPauliOperator): the new hopping operator to be added
        """
        self._hopping_ops.append(excitation)
        self._num_parameters = len(self._hopping_ops) * self._depth
        self._bounds = [(-np.pi, np.pi) for _ in range(self._num_parameters)]

    def pop_hopping_operator(self):
        """
        Pops the hopping operator that was added last.
        """
        self._hopping_ops.pop()
        self._num_parameters = len(self._hopping_ops) * self._depth
        self._bounds = [(-np.pi, np.pi) for _ in range(self._num_parameters)]

    def construct_circuit(self, parameters, q=None):
        """
        Construct the variational form, given its parameters.

        Args:
            parameters (Union(numpy.ndarray, list[Parameter], ParameterVector)): circuit parameters
            q (QuantumRegister, optional): Quantum Register for the circuit.

        Returns:
            QuantumCircuit: a quantum circuit with given `parameters`

        Raises:
            ValueError: the number of parameters is incorrect.
        """
        if len(parameters) != self._num_parameters:
            raise ValueError('The number of parameters has to be {}'.format(self._num_parameters))

        if q is None:
            q = QuantumRegister(self._num_qubits, name='q')
        if self._initial_state is not None:
            circuit = self._initial_state.construct_circuit('circuit', q)
        else:
            circuit = QuantumCircuit(q)

        if logger.isEnabledFor(logging.DEBUG) and self._logging_construct_circuit:
            logger.debug("Evolving hopping operators:")
            TextProgressBar(sys.stderr)
            self._logging_construct_circuit = False

        num_excitations = len(self._hopping_ops)

        if not self.uccd_singlet:
            list_excitation_operators = [
                (self._hopping_ops[index % num_excitations], parameters[index])
                for index in range(self._depth * num_excitations)]
        else:
            list_excitation_operators = []
            counter = 0
            for i in range(int(self._depth * self.num_groups)):
                for _ in range(len(self._double_excitations_grouped[i % self.num_groups])):
                    list_excitation_operators.append((self._hopping_ops[counter],
                                                      parameters[i]))
                    counter += 1

        results = parallel_map(UCCSD._construct_circuit_for_one_excited_operator,
                               list_excitation_operators,
                               task_args=(q, self._num_time_slices),
                               num_processes=aqua_globals.num_processes)

        for qc in results:
            if self._shallow_circuit_concat:
                circuit.data += qc.data
            else:
                circuit += qc

        return circuit

    @staticmethod
    def _construct_circuit_for_one_excited_operator(qubit_op_and_param, qr, num_time_slices):
        qubit_op, param = qubit_op_and_param
        # TODO: need to put -1j in the coeff of pauli since the Parameter.
        # does not support complex number, but it can be removed if Parameter supports complex
        qubit_op = qubit_op * -1j
        qc = qubit_op.evolve(state_in=None, evo_time=param,
                             num_time_slices=num_time_slices,
                             quantum_registers=qr)
        return qc

    @property
    def preferred_init_points(self):
        """Getter of preferred initial points based on the given initial state."""
        if self._initial_state is None:
            return None
        else:
            bitstr = self._initial_state.bitstr
            if bitstr is not None:
                return np.zeros(self._num_parameters, dtype=np.float)
            else:
                return None

    @staticmethod
    def compute_excitation_lists(num_particles, num_orbitals, active_occ_list=None,
                                 active_unocc_list=None, same_spin_doubles=True,
                                 method_singles='both', method_doubles='ucc',
                                 excitation_type='sd'):
        """
        Computes single and double excitation lists.

        Args:
            num_particles (Union(list, int)): number of particles, if it is a tuple, the first
                                              number is alpha and the second number if beta.
            num_orbitals (int): Total number of spin orbitals
            active_occ_list (list): List of occupied orbitals to include, indices are
                             0 to n where n is max(num_alpha, num_beta)
            active_unocc_list (list): List of unoccupied orbitals to include, indices are
                               0 to m where m is num_orbitals // 2 - min(num_alpha, num_beta)
            same_spin_doubles (bool): True to include alpha,alpha and beta,beta double excitations
                               as well as alpha,beta pairings. False includes only alpha,beta
            excitation_type (str): choose 'sd', 's', 'd' to compute q-UCCSD, q-UCCS,
                                   q-UCCD excitation lists
            method_singles (str):  specify type of single excitations, 'alpha', 'beta', 'both' only
                                   alpha or beta spin-orbital single excitations or both (all
                                   single excitations)
            method_doubles (str): choose method for double excitations 'ucc' (conventional ucc),
                                  'succ' (singlet ucc), 'succ_full' (singlet ucc full),
                                  'pucc' (pair ucc)

        Returns:
            list: Single excitation list
            list: Double excitation list

        Raises:
            ValueError: invalid setting of number of particles
            ValueError: invalid setting of number of orbitals
        """

        if isinstance(num_particles, list):
            num_alpha = num_particles[0]
            num_beta = num_particles[1]
        else:
            logger.info("We assume that the number of alphas and betas are the same.")
            num_alpha = num_particles // 2
            num_beta = num_particles // 2

        num_particles = num_alpha + num_beta

        if num_particles < 2:
            raise ValueError('Invalid number of particles {}'.format(num_particles))
        if num_orbitals < 4 or num_orbitals % 2 != 0:
            raise ValueError('Invalid number of orbitals {}'.format(num_orbitals))
        if num_orbitals <= num_particles:
            raise ValueError('No unoccupied orbitals')

        # convert the user-defined active space for alpha and beta respectively
        active_occ_list_alpha = []
        active_occ_list_beta = []
        active_unocc_list_alpha = []
        active_unocc_list_beta = []

        beta_idx = num_orbitals // 2

        # making lists of indexes of MOs involved in excitations
        if active_occ_list is not None:
            active_occ_list = [i if i >= 0 else i + max(num_alpha, num_beta) for i in
                               active_occ_list]
            for i in active_occ_list:
                if i < num_alpha:
                    active_occ_list_alpha.append(i)
                else:
                    raise ValueError(
                        'Invalid index {} in active active_occ_list {}'.format(i, active_occ_list))
                if i < num_beta:
                    active_occ_list_beta.append(i)
                else:
                    raise ValueError(
                        'Invalid index {} in active active_occ_list {}'.format(i, active_occ_list))
        else:
            active_occ_list_alpha = list(range(0, num_alpha))
            active_occ_list_beta = [i + beta_idx for i in range(0, num_beta)]

        if active_unocc_list is not None:
            active_unocc_list = [i + min(num_alpha, num_beta) if i >= 0
                                 else i + num_orbitals // 2 for i in active_unocc_list]
            for i in active_unocc_list:
                if i >= num_alpha:
                    active_unocc_list_alpha.append(i)
                else:
                    raise ValueError('Invalid index {} in active active_unocc_list {}'
                                     .format(i, active_unocc_list))
                if i >= num_beta:
                    active_unocc_list_beta.append(i)
                else:
                    raise ValueError('Invalid index {} in active active_unocc_list {}'
                                     .format(i, active_unocc_list))
        else:
            active_unocc_list_alpha = list(range(num_alpha, num_orbitals // 2))
            active_unocc_list_beta = [i + beta_idx for i in range(num_beta, num_orbitals // 2)]

        logger.debug('active_occ_list_alpha %s', active_occ_list_alpha)
        logger.debug('active_unocc_list_alpha %s', active_unocc_list_alpha)

        logger.debug('active_occ_list_beta %s', active_occ_list_beta)
        logger.debug('active_unocc_list_beta %s', active_unocc_list_beta)

        single_excitations = []
        double_excitations = []

        # lists of single excitations
        if method_singles == 'alpha ':

            for occ_alpha in active_occ_list_alpha:
                for unocc_alpha in active_unocc_list_alpha:
                    single_excitations.append([occ_alpha, unocc_alpha])

        elif method_singles == 'beta':

            for occ_beta in active_occ_list_beta:
                for unocc_beta in active_unocc_list_beta:
                    single_excitations.append([occ_beta, unocc_beta])
        else:
            for occ_alpha in active_occ_list_alpha:
                for unocc_alpha in active_unocc_list_alpha:
                    single_excitations.append([occ_alpha, unocc_alpha])
            for occ_beta in active_occ_list_beta:
                for unocc_beta in active_unocc_list_beta:
                    single_excitations.append([occ_beta, unocc_beta])
            logger.info('Singles excitations with alphas and betas orbitals are used.')

        # different methods of excitations for double excitations
        if method_doubles in ['ucc', 'succ_full']:

            for occ_alpha in active_occ_list_alpha:
                for unocc_alpha in active_unocc_list_alpha:
                    for occ_beta in active_occ_list_beta:
                        for unocc_beta in active_unocc_list_beta:
                            double_excitations.append(
                                [occ_alpha, unocc_alpha, occ_beta, unocc_beta])
        # pair ucc
        elif method_doubles == 'pucc':
            for occ_alpha in active_occ_list_alpha:
                for unocc_alpha in active_unocc_list_alpha:
                    for occ_beta in active_occ_list_beta:
                        for unocc_beta in active_unocc_list_beta:
                            # makes sure the el. excite from same spatial to same spatial orbitals
                            if occ_beta - occ_alpha == num_orbitals / 2 \
                                    and unocc_beta - unocc_alpha == num_orbitals / 2:
                                double_excitations.append(
                                    [occ_alpha, unocc_alpha, occ_beta, unocc_beta])

        # singlet ucc
        elif method_doubles == 'succ':
            for i in active_occ_list_alpha:
                for i_prime in active_unocc_list_alpha:
                    for j in active_occ_list_beta:
                        for j_prime in active_unocc_list_beta:
                            if j - beta_idx >= i and j_prime - beta_idx >= i_prime:
                                double_excitations.append([i, i_prime, j, j_prime])

            same_spin_doubles = False
            logger.info('Same spin double excitations are forced to be disabled in'
                        'singlet ucc')

        # same spin excitations
        if same_spin_doubles and len(active_occ_list_alpha) > 1 and len(
                active_unocc_list_alpha) > 1:
            for i, occ_alpha in enumerate(active_occ_list_alpha[:-1]):
                for j, unocc_alpha in enumerate(active_unocc_list_alpha[:-1]):
                    for occ_alpha_1 in active_occ_list_alpha[i + 1:]:
                        for unocc_alpha_1 in active_unocc_list_alpha[j + 1:]:
                            double_excitations.append([occ_alpha, unocc_alpha,
                                                       occ_alpha_1, unocc_alpha_1])

            up_active_occ_list = active_occ_list_beta
            up_active_unocc_list = active_unocc_list_beta

            for i, occ_beta in enumerate(up_active_occ_list[:-1]):
                for j, unocc_beta in enumerate(up_active_unocc_list[:-1]):
                    for occ_beta_1 in up_active_occ_list[i + 1:]:
                        for unocc_beta_1 in up_active_unocc_list[j + 1:]:
                            double_excitations.append([occ_beta, unocc_beta,
                                                       occ_beta_1, unocc_beta_1])

        if excitation_type == 's':
            double_excitations = []
        elif excitation_type == 'd':
            single_excitations = []
        else:
            logger.info('Singles and Doubles excitations are used.')

        logger.debug('single_excitations (%s) %s', len(single_excitations), single_excitations)
        logger.debug('double_excitations (%s) %s', len(double_excitations), double_excitations)

        return single_excitations, double_excitations

    # below are all tool functions that serve to group excitations that are controlled by
    # same angle theta in singlet ucc
    @staticmethod
    def compute_excitation_lists_singlet(double_exc, num_orbitals):
        """
        Outputs the list of lists of grouped excitation. A single list inside is controlled by
        the same parameter theta.

        Args:
            double_exc (list): exc.group. [[0,1,2,3], [...]]
            num_orbitals (int): number of molecular orbitals

        Returns:
            list: de_groups grouped excitations
        """
        de_groups = UCCSD.group_excitations_if_same_ao(double_exc, num_orbitals)

        return de_groups

    @staticmethod
    def same_ao_double_excitation_block_spin(de_1, de_2, num_orbitals):
        """
        Regroups the excitations that involve same spatial orbitals
        for example, with labeling.

        2--- ---5
        1--- ---4
        0-o- -o-3

        excitations [0,1,3,5] and [0,2,3,4] are controlled by the same parameter in the full
        singlet UCCSD unlike in usual UCCSD where every excitation is controlled by independent
        parameter.

        Args:
             de_1 (list): double exc in block spin [ from to from to ]
             de_2 (list): double exc in block spin [ from to from to ]
             num_orbitals (int): number of molecular orbitals

        Returns:
             int: says if given excitation involves same spatial orbitals 1 = yes, 0 = no.
        """
        half_active_space = int(num_orbitals / 2)

        de_1_new = copy.copy(de_1)
        de_2_new = copy.copy(de_2)

        count = -1
        for ind in de_1_new:
            count += 1
            if ind >= half_active_space:
                de_1_new[count] = ind % half_active_space
        count = -1
        for ind in de_2_new:
            count += 1
            if ind >= half_active_space:
                de_2_new[count] = ind % half_active_space

        # check if 2 unordered lists are same (involve same AOs)
        if collections.Counter(de_1_new) == collections.Counter(de_2_new):
            # we check that the permutations of terms i,j and k,l in [[i,j][k,l]] [[a,b][c,d]
            # as [i,j] ==? [a,b] or [c,d] and [k,l] ==? ...
            # then only return 0, basically criterion for equivalence of 2 mirror excitations
            return 1
        else:
            return 0

    @staticmethod
    def group_excitations(list_de, num_orbitals):
        """
        Groups the excitations and gives out the remaining ones in the list_de_temp list
        because those excitations are controlled by the same parameter in full singlet UCCSD
        unlike in usual UCCSD where every excitation has its own parameter.

        Args:
            list_de (list): list of the double excitations grouped
            num_orbitals (int): number of spin-orbitals (qubits)

        Returns:
            tuple: list_same_ao_group, list_de_temp, the grouped double_exc
            (that involve same spatial orbitals)
        """
        list_de_temp = copy.copy(list_de)
        list_same_ao_group = []
        de1 = list_de[0]
        counter = 0
        for de2 in list_de:
            if UCCSD.same_ao_double_excitation_block_spin(de1, de2, num_orbitals) == 1:
                counter += 1
                if counter == 1:
                    list_same_ao_group.append(de1)
                    for i in list_de_temp:
                        if i == de1:
                            list_de_temp.remove(de1)
                if de1 != de2:
                    list_same_ao_group.append(de2)
                for i in list_de_temp:
                    if i == de2:
                        list_de_temp.remove(de2)

        return list_same_ao_group, list_de_temp

    @staticmethod
    def group_excitations_if_same_ao(list_de, num_orbitals):
        """
        Define that, given list of double excitations list_de and number of spin-orbitals
        num_orbitals, which excitations involve the same spatial orbitals for full singlet UCCSD.

        Args:
            list_de (list): list of double exc
            num_orbitals (int): number of spin-orbitals

        Returns:
            list: grouped list of excitations
        """
        list_groups = []
        list_same_ao_group, list_de_temp = UCCSD.group_excitations(list_de, num_orbitals)
        list_groups.append(list_same_ao_group)
        while len(list_de_temp) != 0:
            list_same_ao_group, list_de_temp = UCCSD.group_excitations(list_de_temp, num_orbitals)
            list_groups.append(list_same_ao_group)

        return list_groups

    @staticmethod
    def order_labels_for_hopping_ops(double_exc, gde):
        """
        Orders the hopping operators according to the grouped excitations for the full singlet
        UCCSD.

        Args:
            double_exc (list): list of double excitations
            gde (list of lists): list of grouped excitations for full singlet UCCSD

        Returns:
            list: ordered_labels to order hopping ops
        """

        labeled_de = []
        for i, _ in enumerate(double_exc):
            labeled_de.append((double_exc[i], i))

        ordered_labels = []
        for group in gde:
            for exc in group:
                for l_e in labeled_de:
                    if exc == l_e[0]:
                        ordered_labels.append(l_e[1])

        return ordered_labels<|MERGE_RESOLUTION|>--- conflicted
+++ resolved
@@ -48,120 +48,6 @@
     And for the singlet q-UCCD (full) and pair q-UCCD) see: https://arxiv.org/abs/1911.10864
     """
 
-<<<<<<< HEAD
-    CONFIGURATION = {
-        'name': 'UCCSD',
-        'description': 'UCCSD Variational Form',
-        'input_schema': {
-            '$schema': 'http://json-schema.org/draft-07/schema#',
-            'id': 'uccsd_schema',
-            'type': 'object',
-            'properties': {
-                'depth': {
-                    'type': 'integer',
-                    'default': 1,
-                    'minimum': 1
-                },
-                'num_orbitals': {
-                    'type': 'integer',
-                    'default': 4,
-                    'minimum': 1
-                },
-                'num_particles': {
-                    'type': ['array', 'integer'],
-                    'default': [1, 1],
-                    'contains': {
-                        'type': 'integer'
-                    },
-                    'minItems': 2,
-                    'maxItems': 2
-                },
-                'active_occupied': {
-                    'type': ['array', 'null'],
-                    'default': None
-                },
-                'active_unoccupied': {
-                    'type': ['array', 'null'],
-                    'default': None
-                },
-                'qubit_mapping': {
-                    'type': 'string',
-                    'default': 'parity',
-                    'enum': ['jordan_wigner', 'parity', 'bravyi_kitaev']
-                },
-                'two_qubit_reduction': {
-                    'type': 'boolean',
-                    'default': True
-                },
-                'num_time_slices': {
-                    'type': 'integer',
-                    'default': 1,
-                    'minimum': 1
-                },
-                'method_singles': {
-                    'type': 'string',
-                    'default': 'both',
-                    'enum': ['both', 'alpha', 'beta']
-                },
-                'method_doubles': {
-                    'type': 'string',
-                    'default': 'ucc',
-                    'enum': ['ucc', 'pucc', 'succ', 'succ_full']
-                },
-                'excitation_type': {
-                    'type': 'string',
-                    'default': 'sd',
-                    'enum': ['sd', 's', 'd']
-                },
-            },
-            'additionalProperties': False
-        },
-        'depends': [
-            {
-                'pluggable_type': 'initial_state',
-                'default': {
-                    'name': 'HartreeFock',
-                }
-            },
-        ],
-    }
-
-    def __init__(self, num_qubits, depth, num_orbitals, num_particles,
-                 active_occupied=None, active_unoccupied=None, initial_state=None,
-                 qubit_mapping='parity', two_qubit_reduction=True, num_time_slices=1,
-                 shallow_circuit_concat=True, z2_symmetries=None,
-                 method_singles='both', method_doubles='ucc', excitation_type='sd',
-                 same_spin_doubles=True, ignore_excitation_tapering=False):
-        """Constructor.
-
-        Args:
-            num_qubits (int): number of qubits
-            depth (int): number of replica of basic module
-            num_orbitals (int): number of spin orbitals
-            num_particles (Union(list, int)): number of particles, if it is a list,
-                                        the first number is alpha and the second number if beta.
-            active_occupied (list): list of occupied orbitals to consider as active space
-            active_unoccupied (list): list of unoccupied orbitals to consider as active space
-            initial_state (InitialState): An initial state object.
-            qubit_mapping (str): qubit mapping type.
-            two_qubit_reduction (bool): two qubit reduction is applied or not.
-            num_time_slices (int): parameters for dynamics.
-            z2_symmetries (Z2Symmetries): represent the Z2 symmetries, including symmetries,
-                                          sq_paulis, sq_list, tapering_values, and cliffords
-            shallow_circuit_concat (bool): indicate whether to use shallow (cheap) mode for
-                                           circuit concatenation
-            method_singles (str): specify the single excitation considered. 'alpha', 'beta',
-                                  'both' only alpha or beta spin-orbital single excitations or
-                                  both (all of them)
-            method_doubles (str): specify the single excitation considered. 'ucc' (conventional
-                                  ucc), succ (singlet ucc), succ_full (singlet ucc full),
-                                  'pucc' (pair ucc)
-            excitation_type (str): specify the excitation type 'sd', 's', 'd' respectively
-                                   for single and double, only single, only double excitations.
-            same_spin_doubles (bool):, enable double excitations of the same spin.
-            ignore_excitation_tapering (bool): keep all the excitation regardless if tapering is
-            used.
-=======
     def __init__(self, num_qubits: int,
                  depth: int,
                  num_orbitals: int,
@@ -178,7 +64,7 @@
                  method_doubles: str = 'ucc',
                  excitation_type: str = 'sd',
                  same_spin_doubles: bool = True,
-                 force_no_tap_excitation: bool = False) -> None:
+                 ignore_excitation_tapering: bool = False) -> None:
         """Constructor.
 
         Args:
@@ -201,12 +87,13 @@
                                 'both' only alpha or beta spin-orbital single excitations or
                                 both (all of them)
             method_doubles: specify the single excitation considered. 'ucc' (conventional
-                                ucc), succ (singlet ucc), succ_full (singlet ucc full)
+                                ucc), succ (singlet ucc), succ_full (singlet ucc full),
+                                pucc (pair ucc)
             excitation_type: specify the excitation type 'sd', 's', 'd' respectively
                                 for single and double, only single, only double excitations.
             same_spin_doubles: enable double excitations of the same spin.
-            force_no_tap_excitation: keep all the excitation regardless if tapering is used.
->>>>>>> 8be34726
+            ignore_excitation_tapering: keep all the excitation regardless if tapering is used.
+
 
          Raises:
              ValueError: Computed qubits do not match actual value
