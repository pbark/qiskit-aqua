# This code is part of Qiskit.
#
# (C) Copyright IBM 2019, 2020.
#
# This code is licensed under the Apache License, Version 2.0. You may
# obtain a copy of this license in the LICENSE.txt file in the root directory
# of this source tree or at http://www.apache.org/licenses/LICENSE-2.0.
#
# Any modifications or derivative works of this code must retain this
# copyright notice, and modified files need to carry a notice indicating
# that they have been altered from the originals.

""" Test of UCCSD and HartreeFock Aqua extensions """

from test.chemistry import QiskitChemistryTestCase
from ddt import ddt, idata, unpack
from qiskit import BasicAer
from qiskit.aqua import QuantumInstance, aqua_globals
from qiskit.aqua.algorithms import VQE
from qiskit.aqua.components.optimizers import SLSQP, SPSA
from qiskit.aqua.operators import AerPauliExpectation, PauliExpectation
from qiskit.chemistry.components.initial_states import HartreeFock
from qiskit.chemistry.components.variational_forms import UCCSD
from qiskit.chemistry.core import QubitMappingType
from qiskit.chemistry.drivers import HDF5Driver
<<<<<<< HEAD
from qiskit.chemistry.ground_state_calculation import MinimumEigensolverGroundStateCalculation
from qiskit.chemistry.qubit_transformations import FermionicTransformation
=======
from qiskit.chemistry.algorithms.ground_state_solvers import GroundStateEigensolver
from qiskit.chemistry.transformations import FermionicTransformation
>>>>>>> 6bd4c10e


@ddt
class TestUCCSDHartreeFock(QiskitChemistryTestCase):
    """Test for these aqua extensions."""

    def setUp(self):
        super().setUp()
        self.reference_energy = -1.1373060356951838

        self.seed = 700
        aqua_globals.random_seed = self.seed

        self.driver = HDF5Driver(self.get_resource_path('test_driver_hdf5.hdf5'))
        fermionic_transformation = FermionicTransformation(qubit_mapping=QubitMappingType.PARITY,
                                                           two_qubit_reduction=False)

        self.qubit_op, _ = fermionic_transformation.transform(self.driver)
        self.fermionic_transformation = fermionic_transformation

        self.optimizer = SLSQP(maxiter=100)
        initial_state = HartreeFock(
            fermionic_transformation.molecule_info['num_orbitals'],
            fermionic_transformation.molecule_info['num_particles'],
            qubit_mapping=fermionic_transformation._qubit_mapping,
            two_qubit_reduction=fermionic_transformation._two_qubit_reduction)
        self.var_form = UCCSD(
            num_orbitals=fermionic_transformation.molecule_info['num_orbitals'],
            num_particles=fermionic_transformation.molecule_info['num_particles'],
            initial_state=initial_state,
            qubit_mapping=fermionic_transformation._qubit_mapping,
            two_qubit_reduction=fermionic_transformation._two_qubit_reduction)

    def test_uccsd_hf(self):
        """ uccsd hf test """
        backend = BasicAer.get_backend('statevector_simulator')
        solver = VQE(var_form=self.var_form, optimizer=self.optimizer,
                     quantum_instance=QuantumInstance(backend=backend))

<<<<<<< HEAD
        gsc = MinimumEigensolverGroundStateCalculation(self.fermionic_transformation, solver)

        result = gsc.compute_groundstate(self.driver)
=======
        gsc = GroundStateEigensolver(self.fermionic_transformation, solver)

        result = gsc.solve(self.driver)
>>>>>>> 6bd4c10e

        self.assertAlmostEqual(result.energy, self.reference_energy, places=6)

    def test_uccsd_hf_qasm(self):
        """ uccsd hf test with qasm_simulator. """
        backend = BasicAer.get_backend('qasm_simulator')
        optimizer = SPSA(maxiter=200, last_avg=5)
        solver = VQE(var_form=self.var_form, optimizer=optimizer,
                     expectation=PauliExpectation(),
                     quantum_instance=QuantumInstance(backend=backend,
                                                      seed_simulator=aqua_globals.random_seed,
                                                      seed_transpiler=aqua_globals.random_seed))

<<<<<<< HEAD
        gsc = MinimumEigensolverGroundStateCalculation(self.fermionic_transformation, solver)

        result = gsc.compute_groundstate(self.driver)
=======
        gsc = GroundStateEigensolver(self.fermionic_transformation, solver)

        result = gsc.solve(self.driver)
>>>>>>> 6bd4c10e

        self.assertAlmostEqual(result.energy, -1.138, places=2)

    def test_uccsd_hf_aer_statevector(self):
        """ uccsd hf test with Aer statevector """
        try:
            # pylint: disable=import-outside-toplevel
            from qiskit import Aer
        except Exception as ex:  # pylint: disable=broad-except
            self.skipTest("Aer doesn't appear to be installed. Error: '{}'".format(str(ex)))
            return
        backend = Aer.get_backend('statevector_simulator')
        solver = VQE(var_form=self.var_form, optimizer=self.optimizer,
                     quantum_instance=QuantumInstance(backend=backend))

<<<<<<< HEAD
        gsc = MinimumEigensolverGroundStateCalculation(self.fermionic_transformation, solver)

        result = gsc.compute_groundstate(self.driver)
=======
        gsc = GroundStateEigensolver(self.fermionic_transformation, solver)

        result = gsc.solve(self.driver)
>>>>>>> 6bd4c10e

        self.assertAlmostEqual(result.energy, self.reference_energy, places=6)

    def test_uccsd_hf_aer_qasm(self):
        """ uccsd hf test with Aer qasm_simulator. """
        try:
            # pylint: disable=import-outside-toplevel
            from qiskit import Aer
        except Exception as ex:  # pylint: disable=broad-except
            self.skipTest("Aer doesn't appear to be installed. Error: '{}'".format(str(ex)))
            return
        backend = Aer.get_backend('qasm_simulator')
        optimizer = SPSA(maxiter=200, last_avg=5)
        solver = VQE(var_form=self.var_form, optimizer=optimizer,
                     expectation=PauliExpectation(),
                     quantum_instance=QuantumInstance(backend=backend,
                                                      seed_simulator=aqua_globals.random_seed,
                                                      seed_transpiler=aqua_globals.random_seed))

<<<<<<< HEAD
        gsc = MinimumEigensolverGroundStateCalculation(self.fermionic_transformation, solver)

        result = gsc.compute_groundstate(self.driver)
=======
        gsc = GroundStateEigensolver(self.fermionic_transformation, solver)

        result = gsc.solve(self.driver)
>>>>>>> 6bd4c10e

        self.assertAlmostEqual(result.energy, -1.138, places=2)

    def test_uccsd_hf_aer_qasm_snapshot(self):
        """ uccsd hf test with Aer qasm_simulator snapshot. """
        try:
            # pylint: disable=import-outside-toplevel
            from qiskit import Aer
        except Exception as ex:  # pylint: disable=broad-except
            self.skipTest("Aer doesn't appear to be installed. Error: '{}'".format(str(ex)))
            return
        backend = Aer.get_backend('qasm_simulator')
        optimizer = SPSA(maxiter=200, last_avg=5)
        solver = VQE(var_form=self.var_form, optimizer=optimizer,
                     expectation=AerPauliExpectation(),
                     quantum_instance=QuantumInstance(backend=backend))

<<<<<<< HEAD
        gsc = MinimumEigensolverGroundStateCalculation(self.fermionic_transformation, solver)

        result = gsc.compute_groundstate(self.driver)
=======
        gsc = GroundStateEigensolver(self.fermionic_transformation, solver)

        result = gsc.solve(self.driver)
>>>>>>> 6bd4c10e
        self.assertAlmostEqual(result.energy, self.reference_energy, places=3)

    EXCITATION_RESULTS = \
        [[[[0, 1], [0, 2], [3, 4], [3, 5]],
          [[0, 1, 3, 4], [0, 1, 3, 5], [0, 2, 3, 4], [0, 2, 3, 5]]],  # 0 full: 6 orbs, 2 particles
         [[[0, 2], [3, 5]], [[0, 2, 3, 5]]],  # 1 limited active space
         [[[0, 1], [0, 2], [3, 4], [3, 5]], []],  # 2 singles only
         [[], [[0, 1, 3, 4], [0, 1, 3, 5], [0, 2, 3, 4], [0, 2, 3, 5]]],  # 3 doubles only
         [[[0, 1], [3, 4]], []],  # 4 singles only limited active space
         [[[0, 2], [1, 2], [3, 5], [4, 5]],
          [[0, 2, 3, 5], [0, 2, 4, 5], [1, 2, 3, 5], [1, 2, 4, 5]]],  # 5 full: 6 orbs, 4 particles
         [[[1, 2], [4, 5]], [[1, 2, 4, 5]]],  # 6 limited active space
         [[[0, 2], [0, 3], [1, 2], [1, 3], [4, 6], [4, 7], [5, 6], [5, 7]],  # 7
          [[0, 2, 4, 6], [0, 2, 4, 7], [0, 2, 5, 6], [0, 2, 5, 7], [0, 3, 4, 6], [0, 3, 4, 7],
           [0, 3, 5, 6], [0, 3, 5, 7], [1, 2, 4, 6], [1, 2, 4, 7], [1, 2, 5, 6], [1, 2, 5, 7],
           [1, 3, 4, 6], [1, 3, 4, 7], [1, 3, 5, 6], [1, 3, 5, 7], [0, 2, 1, 3], [4, 6, 5, 7]]],
         [[[0, 2], [0, 3], [1, 2], [1, 3], [4, 6], [4, 7], [5, 6], [5, 7]],  # 8 No same spins
          [[0, 2, 4, 6], [0, 2, 4, 7], [0, 2, 5, 6], [0, 2, 5, 7], [0, 3, 4, 6], [0, 3, 4, 7],
           [0, 3, 5, 6], [0, 3, 5, 7], [1, 2, 4, 6], [1, 2, 4, 7], [1, 2, 5, 6], [1, 2, 5, 7],
           [1, 3, 4, 6], [1, 3, 4, 7], [1, 3, 5, 6], [1, 3, 5, 7]]],
         ]

    @idata([[0, 6, 2],
            [0, 6, 2, [0], [0, 1]],  # Full active space
            [1, 6, 2, [0], [1]],     # Restrict active space
            [0, 6, 2, [0], [0, 1], False],
            [2, 6, 2, None, None, True, 'both', 'ucc', 's'],
            [3, 6, 2, None, [0, 1], True, 'both', 'ucc', 'd'],
            [4, 6, 2, [0], [0], False, 'both', 'ucc', 's'],
            [5, 6, 4],
            [5, 6, 4, [0, 1], [0]],  # Full active space
            [6, 6, 4, [1], [0]],     # Restrict active space
            [7, 8, 4],
            [8, 8, 4, None, None, False],
            ])
    @unpack
    def test_uccsd_excitations(self, expected_result_idx, num_orbitals, num_particles,
                               active_occupied=None, active_unoccupied=None,
                               same_spin_doubles=True,
                               method_singles='both', method_doubles='ucc',
                               excitation_type='sd'
                               ):
        """ Test generated excitation lists in conjunction with active space """

        excitations = UCCSD.compute_excitation_lists(
            num_orbitals=num_orbitals, num_particles=num_particles,
            active_occ_list=active_occupied, active_unocc_list=active_unoccupied,
            same_spin_doubles=same_spin_doubles,
            method_singles=method_singles, method_doubles=method_doubles,
            excitation_type=excitation_type)

        self.assertListEqual(list(excitations), self.EXCITATION_RESULTS[expected_result_idx])<|MERGE_RESOLUTION|>--- conflicted
+++ resolved
@@ -23,13 +23,8 @@
 from qiskit.chemistry.components.variational_forms import UCCSD
 from qiskit.chemistry.core import QubitMappingType
 from qiskit.chemistry.drivers import HDF5Driver
-<<<<<<< HEAD
-from qiskit.chemistry.ground_state_calculation import MinimumEigensolverGroundStateCalculation
-from qiskit.chemistry.qubit_transformations import FermionicTransformation
-=======
 from qiskit.chemistry.algorithms.ground_state_solvers import GroundStateEigensolver
 from qiskit.chemistry.transformations import FermionicTransformation
->>>>>>> 6bd4c10e
 
 
 @ddt
@@ -69,15 +64,9 @@
         solver = VQE(var_form=self.var_form, optimizer=self.optimizer,
                      quantum_instance=QuantumInstance(backend=backend))
 
-<<<<<<< HEAD
-        gsc = MinimumEigensolverGroundStateCalculation(self.fermionic_transformation, solver)
-
-        result = gsc.compute_groundstate(self.driver)
-=======
         gsc = GroundStateEigensolver(self.fermionic_transformation, solver)
 
         result = gsc.solve(self.driver)
->>>>>>> 6bd4c10e
 
         self.assertAlmostEqual(result.energy, self.reference_energy, places=6)
 
@@ -91,16 +80,9 @@
                                                       seed_simulator=aqua_globals.random_seed,
                                                       seed_transpiler=aqua_globals.random_seed))
 
-<<<<<<< HEAD
-        gsc = MinimumEigensolverGroundStateCalculation(self.fermionic_transformation, solver)
-
-        result = gsc.compute_groundstate(self.driver)
-=======
         gsc = GroundStateEigensolver(self.fermionic_transformation, solver)
 
         result = gsc.solve(self.driver)
->>>>>>> 6bd4c10e
-
         self.assertAlmostEqual(result.energy, -1.138, places=2)
 
     def test_uccsd_hf_aer_statevector(self):
@@ -115,16 +97,9 @@
         solver = VQE(var_form=self.var_form, optimizer=self.optimizer,
                      quantum_instance=QuantumInstance(backend=backend))
 
-<<<<<<< HEAD
-        gsc = MinimumEigensolverGroundStateCalculation(self.fermionic_transformation, solver)
-
-        result = gsc.compute_groundstate(self.driver)
-=======
         gsc = GroundStateEigensolver(self.fermionic_transformation, solver)
 
         result = gsc.solve(self.driver)
->>>>>>> 6bd4c10e
-
         self.assertAlmostEqual(result.energy, self.reference_energy, places=6)
 
     def test_uccsd_hf_aer_qasm(self):
@@ -143,16 +118,9 @@
                                                       seed_simulator=aqua_globals.random_seed,
                                                       seed_transpiler=aqua_globals.random_seed))
 
-<<<<<<< HEAD
-        gsc = MinimumEigensolverGroundStateCalculation(self.fermionic_transformation, solver)
-
-        result = gsc.compute_groundstate(self.driver)
-=======
         gsc = GroundStateEigensolver(self.fermionic_transformation, solver)
 
         result = gsc.solve(self.driver)
->>>>>>> 6bd4c10e
-
         self.assertAlmostEqual(result.energy, -1.138, places=2)
 
     def test_uccsd_hf_aer_qasm_snapshot(self):
@@ -169,15 +137,9 @@
                      expectation=AerPauliExpectation(),
                      quantum_instance=QuantumInstance(backend=backend))
 
-<<<<<<< HEAD
-        gsc = MinimumEigensolverGroundStateCalculation(self.fermionic_transformation, solver)
-
-        result = gsc.compute_groundstate(self.driver)
-=======
         gsc = GroundStateEigensolver(self.fermionic_transformation, solver)
 
         result = gsc.solve(self.driver)
->>>>>>> 6bd4c10e
         self.assertAlmostEqual(result.energy, self.reference_energy, places=3)
 
     EXCITATION_RESULTS = \
