# This code is part of Qiskit.
#
# (C) Copyright IBM 2020.
#
# This code is licensed under the Apache License, Version 2.0. You may
# obtain a copy of this license in the LICENSE.txt file in the root directory
# of this source tree or at http://www.apache.org/licenses/LICENSE-2.0.
#
# Any modifications or derivative works of this code must retain this
# copyright notice, and modified files need to carry a notice indicating
# that they have been altered from the originals.
<<<<<<< HEAD

""" Test Partition Function """

import unittest
from functools import partial
import numpy as np

import chemistry.code.test.test_data as td

from chemistry.code.partition_function import DifferentiableFunction
=======

import unittest
from functools import partial

import numpy as np
>>>>>>> bd928225
from chemistry.code.partition_function import DiatomicPartitionFunction
from chemistry.code.partition_function import DifferentiableFunction
from qiskit.chemistry.algorithms.pes_samplers.potentials.morse_potential import MorsePotential
# TODO Fix this test
from qiskit.chemistry.drivers import Molecule

import test.chemistry.test_data_potentials as td

<<<<<<< HEAD
# TODO Fix this test

=======
>>>>>>> bd928225

class TestPartitionFunction(unittest.TestCase):
    """ Test Partition Function """
    def create_test_molecule(self):
        """ create test molecule """
        stretch = partial(Molecule.absolute_stretching,
                          kwargs={'atom_pair': (1, 0)})
        m = Molecule(geometry=[['H', [0., 0., 0.]], ['D', [0., 0., 1.]]],
                     degrees_of_freedom=[stretch],
                     masses=[1.6735328E-27, 3.444946E-27],
                     spins=[1 / 2, 1])
        return m

    def test_partition_function(self):
        """ test partition function """
        m = self.create_test_molecule()

        morse = MorsePotential(m)

        xdata = np.array(td.xdata_angstrom)
        ydata = np.array(td.ydata_hartree)

        morse.fit_to_data(xdata, ydata)

        partition_function = DiatomicPartitionFunction(m, morse, morse)

        pressure = 102523
        temps = np.array([10, 50, 100, 200])

        trans = partition_function.get_partition(part="trans", pressure=pressure)
        with self.assertWarns(RuntimeWarning):
<<<<<<< HEAD
            P.get_partition(part="trans", split='para', pressure=pressure)
        log_trans = np.array(
            [3.76841035, 7.79200513, 9.52487308, 11.25774103])
        np.testing.assert_array_almost_equal(log_trans, np.log(trans(temps)))

        vib = P.get_partition(part="vib", pressure=pressure)
        log_vib = np.array(
            [-269.92161476, -53.98432295, -26.99216148, -13.49608074])
=======
            partition_function.get_partition(part="trans", split='para', pressure=pressure)
        log_trans = np.array([3.76841035, 7.79200513, 9.52487308, 11.25774103])
        np.testing.assert_array_almost_equal(log_trans, np.log(trans(temps)))

        vib = partition_function.get_partition(part="vib", pressure=pressure)
        log_vib = np.array([-269.92161476, -53.98432295, -26.99216148, -13.49608074])
>>>>>>> bd928225
        np.testing.assert_array_almost_equal(log_vib, np.log(vib(temps)))

        rot = partition_function.get_partition(part="rot", pressure=pressure)
        log_rot = np.array([5.63843874e-05, 2.98377556e-01, 7.93867745e-01, 1.39334663e+00])
        np.testing.assert_array_almost_equal(log_rot, np.log(rot(temps)))

    def test_differentiable_function(self):
        def f(x, c):
            return x ** 3 + np.exp(2 * x) + np.log(x) + np.sin(x) + c

        def df(x, c):
            return 3 * x ** 2 + 2 * np.exp(2 * x) + 1 / x + np.cos(x)

        fun = DifferentiableFunction(f, argument_name='x')
        fun_analytic = DifferentiableFunction(f, derivative=df)
        fun_dc = DifferentiableFunction(f, argument_name='c')

        self.assertEqual(fun(1, 2), f(1, 2))
        self.assertAlmostEqual(fun.D(1, 2), df(1, 2), places=6)
        self.assertEqual(fun_analytic.D(1, 2), df(1, 2))
        self.assertAlmostEqual(fun_dc.D(1, 2), 1.0)


if __name__ == '__main__':
    unittest.main()<|MERGE_RESOLUTION|>--- conflicted
+++ resolved
@@ -9,7 +9,6 @@
 # Any modifications or derivative works of this code must retain this
 # copyright notice, and modified files need to carry a notice indicating
 # that they have been altered from the originals.
-<<<<<<< HEAD
 
 """ Test Partition Function """
 
@@ -19,27 +18,15 @@
 
 import chemistry.code.test.test_data as td
 
-from chemistry.code.partition_function import DifferentiableFunction
-=======
-
-import unittest
-from functools import partial
-
-import numpy as np
->>>>>>> bd928225
 from chemistry.code.partition_function import DiatomicPartitionFunction
 from chemistry.code.partition_function import DifferentiableFunction
 from qiskit.chemistry.algorithms.pes_samplers.potentials.morse_potential import MorsePotential
-# TODO Fix this test
 from qiskit.chemistry.drivers import Molecule
 
 import test.chemistry.test_data_potentials as td
 
-<<<<<<< HEAD
 # TODO Fix this test
 
-=======
->>>>>>> bd928225
 
 class TestPartitionFunction(unittest.TestCase):
     """ Test Partition Function """
@@ -71,23 +58,14 @@
 
         trans = partition_function.get_partition(part="trans", pressure=pressure)
         with self.assertWarns(RuntimeWarning):
-<<<<<<< HEAD
             P.get_partition(part="trans", split='para', pressure=pressure)
         log_trans = np.array(
             [3.76841035, 7.79200513, 9.52487308, 11.25774103])
         np.testing.assert_array_almost_equal(log_trans, np.log(trans(temps)))
 
         vib = P.get_partition(part="vib", pressure=pressure)
-        log_vib = np.array(
-            [-269.92161476, -53.98432295, -26.99216148, -13.49608074])
-=======
-            partition_function.get_partition(part="trans", split='para', pressure=pressure)
-        log_trans = np.array([3.76841035, 7.79200513, 9.52487308, 11.25774103])
-        np.testing.assert_array_almost_equal(log_trans, np.log(trans(temps)))
+        log_vib = np.array([-269.92161476, -53.98432295, -26.99216148, -13.49608074])
 
-        vib = partition_function.get_partition(part="vib", pressure=pressure)
-        log_vib = np.array([-269.92161476, -53.98432295, -26.99216148, -13.49608074])
->>>>>>> bd928225
         np.testing.assert_array_almost_equal(log_vib, np.log(vib(temps)))
 
         rot = partition_function.get_partition(part="rot", pressure=pressure)
