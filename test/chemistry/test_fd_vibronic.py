# This code is part of Qiskit.
#
# (C) Copyright IBM 2020.
#
# This code is licensed under the Apache License, Version 2.0. You may
# obtain a copy of this license in the LICENSE.txt file in the root directory
# of this source tree or at http://www.apache.org/licenses/LICENSE-2.0.
#
# Any modifications or derivative works of this code must retain this
# copyright notice, and modified files need to carry a notice indicating
# that they have been altered from the originals.

<<<<<<< HEAD
""" Test fd vibronic """
=======
import unittest
from functools import partial
>>>>>>> bd928225

import unittest
from functools import partial
import numpy as np
from chemistry.code.vibronic_structure_fd import VibronicStructure1DFD

<<<<<<< HEAD
import chemistry.code.test.test_data as td
from chemistry.code.morse_potential import MorsePotential
from chemistry.code.harmonic_potential import HarmonicPotential
from chemistry.code.molecule import Molecule
from chemistry.code.vibronic_structure_fd import VibronicStructure1DFD

# TODO Fix this test


=======
import test.chemistry.test_data_potentials as td
from qiskit.chemistry.algorithms.pes_samplers.potentials.harmonic_potential import HarmonicPotential
from qiskit.chemistry.algorithms.pes_samplers.potentials.morse_potential import MorsePotential
from qiskit.chemistry.drivers import Molecule


# TODO Fix this test
>>>>>>> bd928225
class TestFDVibronic(unittest.TestCase):
    """ Test fd vibronic """
    def create_test_molecule(self):
        """ create test molecule """
        stretch = partial(Molecule.absolute_stretching,
                          kwargs={'atom_pair': (1, 0)})
        m = Molecule(geometry=[['H', [0., 0., 0.]], ['D', [0., 0., 1.]]],
                     degrees_of_freedom=[stretch],
                     masses=[1.6735328E-27, 3.444946E-27],
                     spins=[1 / 2, 1])
        return m

    def test_with_morse(self):
        """ test with morse """
        m = self.create_test_molecule()

        morse = MorsePotential(m)

        xdata = np.array(td.xdata_angstrom)
        ydata = np.array(td.ydata_hartree)

        morse.fit_to_data(xdata, ydata)

<<<<<<< HEAD
        VS = VibronicStructure1DFD(m, M)

        N = np.array(range(2, 8))
        vib_levels = VS.vibrational_energy_level(N)
        vib_levels_ref = M.vibrational_energy_level(N)
        np.testing.assert_array_almost_equal(vib_levels, vib_levels_ref,
                                             decimal=5)
=======
        vibronic_structure = VibronicStructure1DFD(m, morse)

        levels = np.array(range(2, 8))
        vib_levels = vibronic_structure.vibrational_energy_level(levels)
        vib_levels_ref = morse.vibrational_energy_level(levels)
        np.testing.assert_array_almost_equal(vib_levels, vib_levels_ref, decimal=5)
>>>>>>> bd928225

    def test_with_harmonic(self):
        """ test with harmonic """
        m = self.create_test_molecule()

        harmonic = HarmonicPotential(m)

        xdata = np.array(td.xdata_angstrom)
        ydata = np.array(td.ydata_hartree)

        harmonic.fit_to_data(xdata, ydata)

        vibronic_structure = VibronicStructure1DFD(m, harmonic)

<<<<<<< HEAD
        VS = VibronicStructure1DFD(m, H)

        N = np.array(range(2, 8))
        vib_levels = VS.vibrational_energy_level(N)
        vib_levels_ref = H.vibrational_energy_level(N)
        np.testing.assert_array_almost_equal(vib_levels, vib_levels_ref,
                                             decimal=4)
=======
        levels = np.array(range(2, 8))
        vib_levels = vibronic_structure.vibrational_energy_level(levels)
        vib_levels_ref = harmonic.vibrational_energy_level(levels)
        np.testing.assert_array_almost_equal(vib_levels, vib_levels_ref, decimal=4)
>>>>>>> bd928225


if __name__ == '__main__':
    unittest.main()<|MERGE_RESOLUTION|>--- conflicted
+++ resolved
@@ -10,37 +10,26 @@
 # copyright notice, and modified files need to carry a notice indicating
 # that they have been altered from the originals.
 
-<<<<<<< HEAD
 """ Test fd vibronic """
-=======
-import unittest
-from functools import partial
->>>>>>> bd928225
 
 import unittest
 from functools import partial
 import numpy as np
 from chemistry.code.vibronic_structure_fd import VibronicStructure1DFD
-
-<<<<<<< HEAD
 import chemistry.code.test.test_data as td
 from chemistry.code.morse_potential import MorsePotential
 from chemistry.code.harmonic_potential import HarmonicPotential
 from chemistry.code.molecule import Molecule
 from chemistry.code.vibronic_structure_fd import VibronicStructure1DFD
 
-# TODO Fix this test
-
-
-=======
 import test.chemistry.test_data_potentials as td
 from qiskit.chemistry.algorithms.pes_samplers.potentials.harmonic_potential import HarmonicPotential
 from qiskit.chemistry.algorithms.pes_samplers.potentials.morse_potential import MorsePotential
 from qiskit.chemistry.drivers import Molecule
 
+# TODO Fix this test
 
-# TODO Fix this test
->>>>>>> bd928225
+
 class TestFDVibronic(unittest.TestCase):
     """ Test fd vibronic """
     def create_test_molecule(self):
@@ -64,22 +53,12 @@
 
         morse.fit_to_data(xdata, ydata)
 
-<<<<<<< HEAD
-        VS = VibronicStructure1DFD(m, M)
-
-        N = np.array(range(2, 8))
-        vib_levels = VS.vibrational_energy_level(N)
-        vib_levels_ref = M.vibrational_energy_level(N)
-        np.testing.assert_array_almost_equal(vib_levels, vib_levels_ref,
-                                             decimal=5)
-=======
         vibronic_structure = VibronicStructure1DFD(m, morse)
 
         levels = np.array(range(2, 8))
         vib_levels = vibronic_structure.vibrational_energy_level(levels)
         vib_levels_ref = morse.vibrational_energy_level(levels)
         np.testing.assert_array_almost_equal(vib_levels, vib_levels_ref, decimal=5)
->>>>>>> bd928225
 
     def test_with_harmonic(self):
         """ test with harmonic """
@@ -94,20 +73,10 @@
 
         vibronic_structure = VibronicStructure1DFD(m, harmonic)
 
-<<<<<<< HEAD
-        VS = VibronicStructure1DFD(m, H)
-
-        N = np.array(range(2, 8))
-        vib_levels = VS.vibrational_energy_level(N)
-        vib_levels_ref = H.vibrational_energy_level(N)
-        np.testing.assert_array_almost_equal(vib_levels, vib_levels_ref,
-                                             decimal=4)
-=======
         levels = np.array(range(2, 8))
         vib_levels = vibronic_structure.vibrational_energy_level(levels)
         vib_levels_ref = harmonic.vibrational_energy_level(levels)
         np.testing.assert_array_almost_equal(vib_levels, vib_levels_ref, decimal=4)
->>>>>>> bd928225
 
 
 if __name__ == '__main__':
