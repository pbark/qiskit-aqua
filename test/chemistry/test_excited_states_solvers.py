# This code is part of Qiskit.
#
# (C) Copyright IBM 2020.
#
# This code is licensed under the Apache License, Version 2.0. You may
# obtain a copy of this license in the LICENSE.txt file in the root directory
# of this source tree or at http://www.apache.org/licenses/LICENSE-2.0.
#
# Any modifications or derivative works of this code must retain this
# copyright notice, and modified files need to carry a notice indicating
# that they have been altered from the originals.

""" Test Numerical QEOM excited states calculation """

import unittest
from test.chemistry import QiskitChemistryTestCase
import numpy as np

import numpy as np

from qiskit import BasicAer
from qiskit.aqua import aqua_globals, QuantumInstance
from qiskit.aqua.algorithms import NumPyMinimumEigensolver, NumPyEigensolver
from qiskit.chemistry import QiskitChemistryError
from qiskit.chemistry.drivers import PySCFDriver, UnitsType
from qiskit.chemistry.transformations import (FermionicTransformation
                                              FermionicQubitMappingType)
from qiskit.chemistry.algorithms.ground_state_solvers import (GroundStateEigensolver,
                                                              VQEUCCSDFactory)
from qiskit.chemistry.algorithms.excited_states_solvers import (
    NumPyEigensolverFactory, ExcitedStatesEigensolver, QEOM
)


class TestNumericalQEOMESCCalculation(QiskitChemistryTestCase):
    """ Test Numerical QEOM excited states calculation """

    def setUp(self):
        super().setUp()
        aqua_globals.random_seed = 8
        try:
            self.driver = PySCFDriver(atom='H .0 .0 .0; H .0 .0 0.75',
                                      unit=UnitsType.ANGSTROM,
                                      charge=0,
                                      spin=0,
                                      basis='sto3g')
        except QiskitChemistryError:
            self.skipTest('PYSCF driver does not appear to be installed')

        self.reference_energies = [-1.8427016, -1.8427016 + 0.5943372, -1.8427016 + 0.95788352,
                                   -1.8427016 + 1.5969296]
        self.transformation = FermionicTransformation(
            qubit_mapping=FermionicQubitMappingType.JORDAN_WIGNER)
        solver = NumPyEigensolver()
        self.ref = solver
        self.quantum_instance = QuantumInstance(BasicAer.get_backend('statevector_simulator'),
                                                seed_transpiler=90, seed_simulator=12)

    def test_numpy_mes(self):
        """ Test with NumPyMinimumEigensolver """
        solver = NumPyMinimumEigensolver()
        gsc = GroundStateEigensolver(self.transformation, solver)
        esc = QEOM(gsc, 'sd')
        results = esc.solve(self.driver)

        for idx in range(len(self.reference_energies)):
            self.assertAlmostEqual(results.computed_energies[idx], self.reference_energies[idx],
                                   places=4)

    def test_vqe_mes(self):
        """ Test with VQE plus UCCSD """
        solver = VQEUCCSDFactory(self.quantum_instance)
        gsc = GroundStateEigensolver(self.transformation, solver)
        esc = QEOM(gsc, 'sd')
        results = esc.solve(self.driver)

        for idx in range(len(self.reference_energies)):
            self.assertAlmostEqual(results.computed_energies[idx], self.reference_energies[idx],
                                   places=4)

    def test_numpy_factory(self):
<<<<<<< HEAD
        """ Test with NumPyEigensolver """
        solver = NumPyEigensolverFactory()
=======
        solver = NumPyEigensolverFactory(use_default_filter_criterion=True)
>>>>>>> ac0f93b2
        esc = ExcitedStatesEigensolver(self.transformation, solver)
        results = esc.solve(self.driver)

        # filter duplicates from list
        computed_energies = [results.computed_energies[0]]
        for comp_energy in results.computed_energies[1:]:
            if not np.isclose(comp_energy, computed_energies[-1]):
                computed_energies.append(comp_energy)

        for idx in range(len(self.reference_energies)):
            self.assertAlmostEqual(computed_energies[idx], self.reference_energies[idx],
                                   places=4)


if __name__ == '__main__':
    unittest.main()<|MERGE_RESOLUTION|>--- conflicted
+++ resolved
@@ -79,12 +79,8 @@
                                    places=4)
 
     def test_numpy_factory(self):
-<<<<<<< HEAD
         """ Test with NumPyEigensolver """
-        solver = NumPyEigensolverFactory()
-=======
         solver = NumPyEigensolverFactory(use_default_filter_criterion=True)
->>>>>>> ac0f93b2
         esc = ExcitedStatesEigensolver(self.transformation, solver)
         results = esc.solve(self.driver)
 
